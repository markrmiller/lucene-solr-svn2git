package org.apache.lucene;

/*
 * Licensed to the Apache Software Foundation (ASF) under one or more
 * contributor license agreements.  See the NOTICE file distributed with
 * this work for additional information regarding copyright ownership.
 * The ASF licenses this file to You under the Apache License, Version 2.0
 * (the "License"); you may not use this file except in compliance with
 * the License.  You may obtain a copy of the License at
 *
 *     http://www.apache.org/licenses/LICENSE-2.0
 *
 * Unless required by applicable law or agreed to in writing, software
 * distributed under the License is distributed on an "AS IS" BASIS,
 * WITHOUT WARRANTIES OR CONDITIONS OF ANY KIND, either express or implied.
 * See the License for the specific language governing permissions and
 * limitations under the License.
 */
<<<<<<< HEAD
import java.io.IOException;
=======
>>>>>>> 1a52a4ef

import org.apache.lucene.analysis.MockAnalyzer;
import org.apache.lucene.document.Document;
import org.apache.lucene.index.ConcurrentMergeScheduler;
import org.apache.lucene.index.IndexWriter;
import org.apache.lucene.index.IndexWriterConfig;
import org.apache.lucene.index.LogMergePolicy;
import org.apache.lucene.index.MergePolicy.OneMerge;
import org.apache.lucene.index.MergePolicy;
import org.apache.lucene.index.MergeScheduler;
import org.apache.lucene.index.MergeTrigger;
import org.apache.lucene.store.Directory;
import org.apache.lucene.store.MockDirectoryWrapper;
import org.apache.lucene.store.RAMDirectory;
import org.apache.lucene.util.LuceneTestCase;

/**
 * Holds tests cases to verify external APIs are accessible
 * while not being in org.apache.lucene.index package.
 */
public class TestMergeSchedulerExternal extends LuceneTestCase {

  volatile boolean mergeCalled;
  volatile boolean mergeThreadCreated;
  volatile boolean excCalled;

  private class MyMergeScheduler extends ConcurrentMergeScheduler {

    private class MyMergeThread extends ConcurrentMergeScheduler.MergeThread {
      public MyMergeThread(IndexWriter writer, MergePolicy.OneMerge merge) {
        super(writer, merge);
        mergeThreadCreated = true;
      }
    }

    @Override
    protected MergeThread getMergeThread(IndexWriter writer, MergePolicy.OneMerge merge) throws IOException {
      MergeThread thread = new MyMergeThread(writer, merge);
      thread.setDaemon(true);
      thread.setName("MyMergeThread");
      return thread;
    }

    @Override
    protected void handleMergeException(Directory dir, Throwable t) {
      excCalled = true;
    }

    ;@Override
    protected void doMerge(IndexWriter writer, MergePolicy.OneMerge merge) throws IOException {
      mergeCalled = true;
      super.doMerge(writer, merge);
    }
  }

  private static class FailOnlyOnMerge extends MockDirectoryWrapper.Failure {
    @Override
    public void eval(MockDirectoryWrapper dir)  throws IOException {
      StackTraceElement[] trace = new Exception().getStackTrace();
      for (int i = 0; i < trace.length; i++) {
        if ("doMerge".equals(trace[i].getMethodName()))
          throw new IOException("now failing during merge");
      }
    }
  }

  public void testSubclassConcurrentMergeScheduler() throws IOException {
    MockDirectoryWrapper dir = newMockDirectory();
    dir.failOn(new FailOnlyOnMerge());

    IndexWriter writer = new IndexWriter(dir, newIndexWriterConfig(new MockAnalyzer(random()))
        .setMergeScheduler(new MyMergeScheduler())
        .setMaxBufferedDocs(2).setRAMBufferSizeMB(IndexWriterConfig.DISABLE_AUTO_FLUSH)
        .setMergePolicy(newLogMergePolicy()));

    Document doc = writer.newDocument();
    doc.addAtom("id", "");
    
    LogMergePolicy logMP = (LogMergePolicy) writer.getConfig().getMergePolicy();
    logMP.setMergeFactor(10);
    for(int i=0;i<20;i++) {
      writer.addDocument(doc);
    }

    ((MyMergeScheduler) writer.getConfig().getMergeScheduler()).sync();
    writer.close();
    
    assertTrue(mergeThreadCreated);
    assertTrue(mergeCalled);
    assertTrue(excCalled);
    dir.close();
  }
  
  private static class ReportingMergeScheduler extends MergeScheduler {

    @Override
    public void merge(IndexWriter writer, MergeTrigger trigger, boolean newMergesFound) throws IOException {
      OneMerge merge = null;
      while ((merge = writer.getNextMerge()) != null) {
        if (VERBOSE) {
          System.out.println("executing merge " + merge.segString());
        }
        writer.merge(merge);
      }
    }

    @Override
    public void close() throws IOException {}
    
  }

  public void testCustomMergeScheduler() throws Exception {
    // we don't really need to execute anything, just to make sure the custom MS
    // compiles. But ensure that it can be used as well, e.g., no other hidden
    // dependencies or something. Therefore, don't use any random API !
    Directory dir = new RAMDirectory();
    IndexWriterConfig conf = new IndexWriterConfig(null);
    conf.setMergeScheduler(new ReportingMergeScheduler());
    IndexWriter writer = new IndexWriter(dir, conf);
    writer.addDocument(writer.newDocument());
    writer.commit(); // trigger flush
    writer.addDocument(writer.newDocument());
    writer.commit(); // trigger flush
    writer.forceMerge(1);
    writer.close();
    dir.close();
  }
  
}<|MERGE_RESOLUTION|>--- conflicted
+++ resolved
@@ -16,10 +16,8 @@
  * See the License for the specific language governing permissions and
  * limitations under the License.
  */
-<<<<<<< HEAD
+
 import java.io.IOException;
-=======
->>>>>>> 1a52a4ef
 
 import org.apache.lucene.analysis.MockAnalyzer;
 import org.apache.lucene.document.Document;
