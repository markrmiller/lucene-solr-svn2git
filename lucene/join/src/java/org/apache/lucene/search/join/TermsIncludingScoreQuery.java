package org.apache.lucene.search.join;

/*
 * Licensed to the Apache Software Foundation (ASF) under one or more
 * contributor license agreements.  See the NOTICE file distributed with
 * this work for additional information regarding copyright ownership.
 * The ASF licenses this file to You under the Apache License, Version 2.0
 * (the "License"); you may not use this file except in compliance with
 * the License.  You may obtain a copy of the License at
 *
 *     http://www.apache.org/licenses/LICENSE-2.0
 *
 * Unless required by applicable law or agreed to in writing, software
 * distributed under the License is distributed on an "AS IS" BASIS,
 * WITHOUT WARRANTIES OR CONDITIONS OF ANY KIND, either express or implied.
 * See the License for the specific language governing permissions and
 * limitations under the License.
 */

import org.apache.lucene.index.AtomicReaderContext;
import org.apache.lucene.index.DocsEnum;
import org.apache.lucene.index.IndexReader;
import org.apache.lucene.index.Term;
import org.apache.lucene.index.Terms;
import org.apache.lucene.index.TermsEnum;
import org.apache.lucene.search.ComplexExplanation;
import org.apache.lucene.search.DocIdSetIterator;
import org.apache.lucene.search.Explanation;
import org.apache.lucene.search.IndexSearcher;
import org.apache.lucene.search.Query;
import org.apache.lucene.search.Scorer;
import org.apache.lucene.search.Weight;
import org.apache.lucene.search.intervals.IntervalIterator;
import org.apache.lucene.util.Bits;
import org.apache.lucene.util.BytesRef;
import org.apache.lucene.util.BytesRefHash;
import org.apache.lucene.util.FixedBitSet;

import java.io.IOException;
import java.util.Locale;
import java.util.Set;

class TermsIncludingScoreQuery extends Query {

  final String field;
  final boolean multipleValuesPerDocument;
  final BytesRefHash terms;
  final float[] scores;
  final int[] ords;
  final Query originalQuery;
  final Query unwrittenOriginalQuery;

  TermsIncludingScoreQuery(String field, boolean multipleValuesPerDocument, BytesRefHash terms, float[] scores, Query originalQuery) {
    this.field = field;
    this.multipleValuesPerDocument = multipleValuesPerDocument;
    this.terms = terms;
    this.scores = scores;
    this.originalQuery = originalQuery;
    this.ords = terms.sort(BytesRef.getUTF8SortedAsUnicodeComparator());
    this.unwrittenOriginalQuery = originalQuery;
  }

  private TermsIncludingScoreQuery(String field, boolean multipleValuesPerDocument, BytesRefHash terms, float[] scores, int[] ords, Query originalQuery, Query unwrittenOriginalQuery) {
    this.field = field;
    this.multipleValuesPerDocument = multipleValuesPerDocument;
    this.terms = terms;
    this.scores = scores;
    this.originalQuery = originalQuery;
    this.ords = ords;
    this.unwrittenOriginalQuery = unwrittenOriginalQuery;
  }

  @Override
  public String toString(String string) {
    return String.format(Locale.ROOT, "TermsIncludingScoreQuery{field=%s;originalQuery=%s}", field, unwrittenOriginalQuery);
  }

  @Override
  public void extractTerms(Set<Term> terms) {
    originalQuery.extractTerms(terms);
  }

  @Override
  public Query rewrite(IndexReader reader) throws IOException {
    final Query originalQueryRewrite = originalQuery.rewrite(reader);
    if (originalQueryRewrite != originalQuery) {
      Query rewritten = new TermsIncludingScoreQuery(field, multipleValuesPerDocument, terms, scores,
          ords, originalQueryRewrite, originalQuery);
      rewritten.setBoost(getBoost());
      return rewritten;
    } else {
      return this;
    }
  }

  @Override
  public Weight createWeight(IndexSearcher searcher) throws IOException {
    final Weight originalWeight = originalQuery.createWeight(searcher);
    return new Weight() {

      private TermsEnum segmentTermsEnum;

      @Override
      public Explanation explain(AtomicReaderContext context, int doc) throws IOException {
        SVInnerScorer scorer = (SVInnerScorer) scorer(context, false, false, PostingFeatures.DOCS_AND_FREQS, context.reader().getLiveDocs());
        if (scorer != null) {
          if (scorer.advanceForExplainOnly(doc) == doc) {
            return scorer.explain();
          }
        }
        return new ComplexExplanation(false, 0.0f, "Not a match");
      }

      @Override
      public Query getQuery() {
        return TermsIncludingScoreQuery.this;
      }

      @Override
      public float getValueForNormalization() throws IOException {
        return originalWeight.getValueForNormalization() * TermsIncludingScoreQuery.this.getBoost() * TermsIncludingScoreQuery.this.getBoost();
      }

      @Override
      public void normalize(float norm, float topLevelBoost) {
        originalWeight.normalize(norm, topLevelBoost * TermsIncludingScoreQuery.this.getBoost());
      }

<<<<<<< HEAD
      public Scorer scorer(AtomicReaderContext context, boolean scoreDocsInOrder, boolean topScorer, PostingFeatures flagsß, Bits acceptDocs) throws IOException {
=======
      @Override
      public Scorer scorer(AtomicReaderContext context, boolean scoreDocsInOrder, boolean topScorer, Bits acceptDocs) throws IOException {
>>>>>>> b89a9de0
        Terms terms = context.reader().terms(field);
        if (terms == null) {
          return null;
        }

        segmentTermsEnum = terms.iterator(segmentTermsEnum);
        if (scoreDocsInOrder) {
          if (multipleValuesPerDocument) {
            return new MVInOrderScorer(this, acceptDocs, segmentTermsEnum, context.reader().maxDoc());
          } else {
            return new SVInOrderScorer(this, acceptDocs, segmentTermsEnum, context.reader().maxDoc());
          }
        } else if (multipleValuesPerDocument) {
          return new MVInnerScorer(this, acceptDocs, segmentTermsEnum, context.reader().maxDoc());
        } else {
          return new SVInnerScorer(this, acceptDocs, segmentTermsEnum);
        }
      }
    };
  }

  // This impl assumes that the 'join' values are used uniquely per doc per field. Used for one to many relations.
  class SVInnerScorer extends Scorer {

    final BytesRef spare = new BytesRef();
    final Bits acceptDocs;
    final TermsEnum termsEnum;

    int upto;
    DocsEnum docsEnum;
    DocsEnum reuse;
    int scoreUpto;

    SVInnerScorer(Weight weight, Bits acceptDocs, TermsEnum termsEnum) {
      super(weight);
      this.acceptDocs = acceptDocs;
      this.termsEnum = termsEnum;
    }

    @Override
    public float score() throws IOException {
      return scores[ords[scoreUpto]];
    }

    public Explanation explain() throws IOException {
      return new ComplexExplanation(true, score(), "Score based on join value " + termsEnum.term().utf8ToString());
    }

    @Override
    public int docID() {
      return docsEnum != null ? docsEnum.docID() : DocIdSetIterator.NO_MORE_DOCS;
    }

    @Override
    public int nextDoc() throws IOException {
      if (docsEnum != null) {
        int docId = docsEnum.nextDoc();
        if (docId == DocIdSetIterator.NO_MORE_DOCS) {
          docsEnum = null;
        } else {
          return docId;
        }
      }

      do {
        if (upto == terms.size()) {
          return DocIdSetIterator.NO_MORE_DOCS;
        }

        scoreUpto = upto;
        if (termsEnum.seekExact(terms.get(ords[upto++], spare), true)) {
          docsEnum = reuse = termsEnum.docs(acceptDocs, reuse, DocsEnum.FLAG_NONE);
        }
      } while (docsEnum == null);

      return docsEnum.nextDoc();
    }

    @Override
    public int advance(int target) throws IOException {
      throw new UnsupportedOperationException("advance() isn't supported because doc ids are emitted out of order");
    }

    private int advanceForExplainOnly(int target) throws IOException {
      int docId;
      do {
        docId = nextDoc();
        if (docId < target) {
          int tempDocId = docsEnum.advance(target);
          if (tempDocId == target) {
            docId = tempDocId;
            break;
          }
        } else if (docId == target) {
          break;
        }
        docsEnum = null; // goto the next ord.
      } while (docId != DocIdSetIterator.NO_MORE_DOCS);
      return docId;
    }
    @Override
    public IntervalIterator intervals(boolean collectIntervals) throws IOException {
      throw new UnsupportedOperationException();
    }

    @Override
    public int freq() {
      return 1;
    }
  }

  // This impl that tracks whether a docid has already been emitted. This check makes sure that docs aren't emitted
  // twice for different join values. This means that the first encountered join value determines the score of a document
  // even if other join values yield a higher score.
  class MVInnerScorer extends SVInnerScorer {

    final FixedBitSet alreadyEmittedDocs;

    MVInnerScorer(Weight weight, Bits acceptDocs, TermsEnum termsEnum, int maxDoc) {
      super(weight, acceptDocs, termsEnum);
      alreadyEmittedDocs = new FixedBitSet(maxDoc);
    }

    @Override
    public int nextDoc() throws IOException {
      if (docsEnum != null) {
        int docId;
        do {
          docId = docsEnum.nextDoc();
          if (docId == DocIdSetIterator.NO_MORE_DOCS) {
            break;
          }
        } while (alreadyEmittedDocs.get(docId));
        if (docId == DocIdSetIterator.NO_MORE_DOCS) {
          docsEnum = null;
        } else {
          alreadyEmittedDocs.set(docId);
          return docId;
        }
      }

      for (;;) {
        do {
          if (upto == terms.size()) {
            return DocIdSetIterator.NO_MORE_DOCS;
          }

          scoreUpto = upto;
          if (termsEnum.seekExact(terms.get(ords[upto++], spare), true)) {
            docsEnum = reuse = termsEnum.docs(acceptDocs, reuse, DocsEnum.FLAG_NONE);
          }
        } while (docsEnum == null);

        int docId;
        do {
          docId = docsEnum.nextDoc();
          if (docId == DocIdSetIterator.NO_MORE_DOCS) {
            break;
          }
        } while (alreadyEmittedDocs.get(docId));
        if (docId == DocIdSetIterator.NO_MORE_DOCS) {
          docsEnum = null;
        } else {
          alreadyEmittedDocs.set(docId);
          return docId;
        }
      }
    }
  }

  class SVInOrderScorer extends Scorer {

    final DocIdSetIterator matchingDocsIterator;
    final float[] scores;

    int currentDoc = -1;

    SVInOrderScorer(Weight weight, Bits acceptDocs, TermsEnum termsEnum, int maxDoc) throws IOException {
      super(weight);
      FixedBitSet matchingDocs = new FixedBitSet(maxDoc);
      this.scores = new float[maxDoc];
      fillDocsAndScores(matchingDocs, acceptDocs, termsEnum);
      this.matchingDocsIterator = matchingDocs.iterator();
    }

    protected void fillDocsAndScores(FixedBitSet matchingDocs, Bits acceptDocs, TermsEnum termsEnum) throws IOException {
      BytesRef spare = new BytesRef();
      DocsEnum docsEnum = null;
      for (int i = 0; i < terms.size(); i++) {
        if (termsEnum.seekExact(terms.get(ords[i], spare), true)) {
          docsEnum = termsEnum.docs(acceptDocs, docsEnum, DocsEnum.FLAG_NONE);
          float score = TermsIncludingScoreQuery.this.scores[ords[i]];
          for (int doc = docsEnum.nextDoc(); doc != DocIdSetIterator.NO_MORE_DOCS; doc = docsEnum.nextDoc()) {
            matchingDocs.set(doc);
            // In the case the same doc is also related to a another doc, a score might be overwritten. I think this
            // can only happen in a many-to-many relation
            scores[doc] = score;
          }
        }
      }
    }

    @Override
    public float score() throws IOException {
      return scores[currentDoc];
    }

    @Override
    public int freq() throws IOException {
      return 1;
    }

    @Override
    public int docID() {
      return currentDoc;
    }

    @Override
    public int nextDoc() throws IOException {
      return currentDoc = matchingDocsIterator.nextDoc();
    }

    @Override
    public int advance(int target) throws IOException {
      return currentDoc = matchingDocsIterator.advance(target);
    }

    @Override
    public IntervalIterator intervals(boolean collectIntervals)
        throws IOException {
      return null;
    }
  }

  // This scorer deals with the fact that a document can have more than one score from multiple related documents.
  class MVInOrderScorer extends SVInOrderScorer {

    MVInOrderScorer(Weight weight, Bits acceptDocs, TermsEnum termsEnum, int maxDoc) throws IOException {
      super(weight, acceptDocs, termsEnum, maxDoc);
    }

    @Override
    protected void fillDocsAndScores(FixedBitSet matchingDocs, Bits acceptDocs, TermsEnum termsEnum) throws IOException {
      BytesRef spare = new BytesRef();
      DocsEnum docsEnum = null;
      for (int i = 0; i < terms.size(); i++) {
        if (termsEnum.seekExact(terms.get(ords[i], spare), true)) {
          docsEnum = termsEnum.docs(acceptDocs, docsEnum, DocsEnum.FLAG_NONE);
          float score = TermsIncludingScoreQuery.this.scores[ords[i]];
          for (int doc = docsEnum.nextDoc(); doc != DocIdSetIterator.NO_MORE_DOCS; doc = docsEnum.nextDoc()) {
            // I prefer this:
            /*if (scores[doc] < score) {
              scores[doc] = score;
              matchingDocs.set(doc);
            }*/
            // But this behaves the same as MVInnerScorer and only then the tests will pass:
            if (!matchingDocs.get(doc)) {
              scores[doc] = score;
              matchingDocs.set(doc);
            }
          }
        }
      }
    }
  }

}<|MERGE_RESOLUTION|>--- conflicted
+++ resolved
@@ -126,12 +126,7 @@
         originalWeight.normalize(norm, topLevelBoost * TermsIncludingScoreQuery.this.getBoost());
       }
 
-<<<<<<< HEAD
       public Scorer scorer(AtomicReaderContext context, boolean scoreDocsInOrder, boolean topScorer, PostingFeatures flagsß, Bits acceptDocs) throws IOException {
-=======
-      @Override
-      public Scorer scorer(AtomicReaderContext context, boolean scoreDocsInOrder, boolean topScorer, Bits acceptDocs) throws IOException {
->>>>>>> b89a9de0
         Terms terms = context.reader().terms(field);
         if (terms == null) {
           return null;
