package org.apache.lucene.util;

/*
 * Licensed to the Apache Software Foundation (ASF) under one or more
 * contributor license agreements.  See the NOTICE file distributed with
 * this work for additional information regarding copyright ownership.
 * The ASF licenses this file to You under the Apache License, Version 2.0
 * (the "License"); you may not use this file except in compliance with
 * the License.  You may obtain a copy of the License at
 *
 *     http://www.apache.org/licenses/LICENSE-2.0
 *
 * Unless required by applicable law or agreed to in writing, software
 * distributed under the License is distributed on an "AS IS" BASIS,
 * WITHOUT WARRANTIES OR CONDITIONS OF ANY KIND, either express or implied.
 * See the License for the specific language governing permissions and
 * limitations under the License.
 */

import java.io.BufferedInputStream;
import java.io.ByteArrayOutputStream;
import java.io.IOException;
import java.io.InputStream;
import java.io.OutputStream;
import java.io.PrintStream;
import java.math.BigDecimal;
import java.math.BigInteger;
import java.nio.CharBuffer;
import java.nio.file.Files;
import java.nio.file.Path;
import java.util.ArrayList;
import java.util.Arrays;
import java.util.Collection;
import java.util.Collections;
import java.util.HashMap;
import java.util.Iterator;
import java.util.List;
import java.util.Map;
import java.util.NoSuchElementException;
import java.util.Random;
import java.util.concurrent.ExecutorService;
import java.util.concurrent.TimeUnit;
import java.util.regex.Pattern;
import java.util.regex.PatternSyntaxException;
import java.util.zip.ZipEntry;
import java.util.zip.ZipInputStream;

import org.apache.lucene.codecs.Codec;
import org.apache.lucene.codecs.DocValuesFormat;
import org.apache.lucene.codecs.PostingsFormat;
import org.apache.lucene.codecs.asserting.AssertingCodec;
import org.apache.lucene.codecs.blockterms.LuceneFixedGap;
import org.apache.lucene.codecs.blocktreeords.BlockTreeOrdsPostingsFormat;
import org.apache.lucene.codecs.lucene50.Lucene50PostingsFormat;
import org.apache.lucene.codecs.lucene54.Lucene54DocValuesFormat;
import org.apache.lucene.codecs.lucene60.Lucene60Codec;
import org.apache.lucene.codecs.perfield.PerFieldDocValuesFormat;
import org.apache.lucene.codecs.perfield.PerFieldPostingsFormat;
import org.apache.lucene.document.BinaryDocValuesField;
import org.apache.lucene.document.DimensionalBinaryField;
import org.apache.lucene.document.Document;
import org.apache.lucene.document.Field;
import org.apache.lucene.document.FieldType.LegacyNumericType;
import org.apache.lucene.document.LegacyDoubleField;
import org.apache.lucene.document.LegacyFloatField;
import org.apache.lucene.document.LegacyIntField;
import org.apache.lucene.document.LegacyLongField;
import org.apache.lucene.document.NumericDocValuesField;
import org.apache.lucene.document.SortedDocValuesField;
import org.apache.lucene.index.CheckIndex;
import org.apache.lucene.index.CodecReader;
import org.apache.lucene.index.ConcurrentMergeScheduler;
import org.apache.lucene.index.DirectoryReader;
import org.apache.lucene.index.DocValuesType;
import org.apache.lucene.index.FieldInfo;
import org.apache.lucene.index.FilterLeafReader;
import org.apache.lucene.index.IndexFileNames;
import org.apache.lucene.index.IndexReader;
import org.apache.lucene.index.IndexWriter;
import org.apache.lucene.index.IndexableField;
import org.apache.lucene.index.LeafReader;
import org.apache.lucene.index.LeafReaderContext;
import org.apache.lucene.index.LogMergePolicy;
import org.apache.lucene.index.MergePolicy;
import org.apache.lucene.index.MergeScheduler;
import org.apache.lucene.index.MultiFields;
import org.apache.lucene.index.PostingsEnum;
import org.apache.lucene.index.SegmentReader;
import org.apache.lucene.index.SlowCodecReaderWrapper;
import org.apache.lucene.index.Terms;
import org.apache.lucene.index.TermsEnum;
import org.apache.lucene.index.TieredMergePolicy;
import org.apache.lucene.search.FieldDoc;
import org.apache.lucene.search.ScoreDoc;
import org.apache.lucene.search.TopDocs;
import org.apache.lucene.store.Directory;
import org.apache.lucene.store.FSDirectory;
import org.apache.lucene.store.FilterDirectory;
import org.apache.lucene.store.IOContext;
import org.apache.lucene.store.NoLockFactory;
import org.apache.lucene.store.RAMDirectory;
import org.junit.Assert;

import com.carrotsearch.randomizedtesting.generators.RandomInts;
import com.carrotsearch.randomizedtesting.generators.RandomPicks;
<<<<<<< HEAD

=======
>>>>>>> d782ae15

/**
 * General utility methods for Lucene unit tests. 
 */
public final class TestUtil {
  private TestUtil() {
    //
  }

  /** 
   * Convenience method unzipping zipName into destDir, cleaning up 
   * destDir first.
   * Closes the given InputStream after extracting! 
   */
  public static void unzip(InputStream in, Path destDir) throws IOException {
    in = new BufferedInputStream(in);
    IOUtils.rm(destDir);
    Files.createDirectory(destDir);

    try (ZipInputStream zipInput = new ZipInputStream(in)) {
      ZipEntry entry;
      byte[] buffer = new byte[8192];
      while ((entry = zipInput.getNextEntry()) != null) {
        Path targetFile = destDir.resolve(entry.getName());
        
        // be on the safe side: do not rely on that directories are always extracted
        // before their children (although this makes sense, but is it guaranteed?)
        Files.createDirectories(targetFile.getParent());
        if (!entry.isDirectory()) {
          OutputStream out = Files.newOutputStream(targetFile);
          int len;
          while((len = zipInput.read(buffer)) >= 0) {
            out.write(buffer, 0, len);
          }
          out.close();
        }
        zipInput.closeEntry();
      }
    }
  }
  
  /** 
   * Checks that the provided iterator is well-formed.
   * <ul>
   *   <li>is read-only: does not allow {@code remove}
   *   <li>returns {@code expectedSize} number of elements
   *   <li>does not return null elements, unless {@code allowNull} is true.
   *   <li>throws NoSuchElementException if {@code next} is called
   *       after {@code hasNext} returns false. 
   * </ul>
   */
  public static <T> void checkIterator(Iterator<T> iterator, long expectedSize, boolean allowNull) {
    for (long i = 0; i < expectedSize; i++) {
      boolean hasNext = iterator.hasNext();
      assert hasNext;
      T v = iterator.next();
      assert allowNull || v != null;
      try {
        iterator.remove();
        throw new AssertionError("broken iterator (supports remove): " + iterator);
      } catch (UnsupportedOperationException expected) {
        // ok
      }
    }
    assert !iterator.hasNext();
    try {
      iterator.next();
      throw new AssertionError("broken iterator (allows next() when hasNext==false) " + iterator);
    } catch (NoSuchElementException expected) {
      // ok
    }
  }
  
  /** 
   * Checks that the provided iterator is well-formed.
   * <ul>
   *   <li>is read-only: does not allow {@code remove}
   *   <li>does not return null elements.
   *   <li>throws NoSuchElementException if {@code next} is called
   *       after {@code hasNext} returns false. 
   * </ul>
   */
  public static <T> void checkIterator(Iterator<T> iterator) {
    while (iterator.hasNext()) {
      T v = iterator.next();
      assert v != null;
      try {
        iterator.remove();
        throw new AssertionError("broken iterator (supports remove): " + iterator);
      } catch (UnsupportedOperationException expected) {
        // ok
      }
    }
    try {
      iterator.next();
      throw new AssertionError("broken iterator (allows next() when hasNext==false) " + iterator);
    } catch (NoSuchElementException expected) {
      // ok
    }
  }

  /**
   * Checks that the provided collection is read-only.
   * @see #checkIterator(Iterator)
   */
  public static <T> void checkReadOnly(Collection<T> coll) {
    int size = 0;
    for (Iterator<?> it = coll.iterator(); it.hasNext(); ) {
      it.next();
      size += 1;
    }
    if (size != coll.size()) {
      throw new AssertionError("broken collection, reported size is "
          + coll.size() + " but iterator has " + size + " elements: " + coll);
    }

    if (coll.isEmpty() == false) {
      try {
        coll.remove(coll.iterator().next());
        throw new AssertionError("broken collection (supports remove): " + coll);
      } catch (UnsupportedOperationException e) {
        // ok
      }
    }

    try {
      coll.add(null);
      throw new AssertionError("broken collection (supports add): " + coll);
    } catch (UnsupportedOperationException e) {
      // ok
    }

    try {
      coll.addAll(Collections.singleton(null));
      throw new AssertionError("broken collection (supports addAll): " + coll);
    } catch (UnsupportedOperationException e) {
      // ok
    }

    checkIterator(coll.iterator());
  }

  public static void syncConcurrentMerges(IndexWriter writer) {
    syncConcurrentMerges(writer.getConfig().getMergeScheduler());
  }

  public static void syncConcurrentMerges(MergeScheduler ms) {
    if (ms instanceof ConcurrentMergeScheduler)
      ((ConcurrentMergeScheduler) ms).sync();
  }

  /** This runs the CheckIndex tool on the index in.  If any
   *  issues are hit, a RuntimeException is thrown; else,
   *  true is returned. */
  public static CheckIndex.Status checkIndex(Directory dir) throws IOException {
    return checkIndex(dir, true);
  }

  public static CheckIndex.Status checkIndex(Directory dir, boolean crossCheckTermVectors) throws IOException {
    return checkIndex(dir, crossCheckTermVectors, false);
  }

  /** If failFast is true, then throw the first exception when index corruption is hit, instead of moving on to other fields/segments to
   *  look for any other corruption.  */
  public static CheckIndex.Status checkIndex(Directory dir, boolean crossCheckTermVectors, boolean failFast) throws IOException {
    ByteArrayOutputStream bos = new ByteArrayOutputStream(1024);
    // TODO: actually use the dir's locking, unless test uses a special method?
    // some tests e.g. exception tests become much more complicated if they have to close the writer
    try (CheckIndex checker = new CheckIndex(dir, NoLockFactory.INSTANCE.obtainLock(dir, "bogus"))) {
      checker.setCrossCheckTermVectors(crossCheckTermVectors);
      checker.setFailFast(failFast);
      checker.setInfoStream(new PrintStream(bos, false, IOUtils.UTF_8), false);
      CheckIndex.Status indexStatus = checker.checkIndex(null);
      
      if (indexStatus == null || indexStatus.clean == false) {
        System.out.println("CheckIndex failed");
        System.out.println(bos.toString(IOUtils.UTF_8));
        throw new RuntimeException("CheckIndex failed");
      } else {
        if (LuceneTestCase.INFOSTREAM) {
          System.out.println(bos.toString(IOUtils.UTF_8));
        }
        return indexStatus;
      }
    }
  }
  
  /** This runs the CheckIndex tool on the Reader.  If any
   *  issues are hit, a RuntimeException is thrown */
  public static void checkReader(IndexReader reader) throws IOException {
    for (LeafReaderContext context : reader.leaves()) {
      checkReader(context.reader(), true);
    }
  }
  
  public static void checkReader(LeafReader reader, boolean crossCheckTermVectors) throws IOException {
    ByteArrayOutputStream bos = new ByteArrayOutputStream(1024);
    PrintStream infoStream = new PrintStream(bos, false, IOUtils.UTF_8);

    final CodecReader codecReader;
    if (reader instanceof CodecReader) {
      codecReader = (CodecReader) reader;
      reader.checkIntegrity();
    } else {
      codecReader = SlowCodecReaderWrapper.wrap(reader);
    }
    CheckIndex.testLiveDocs(codecReader, infoStream, true);
    CheckIndex.testFieldInfos(codecReader, infoStream, true);
    CheckIndex.testFieldNorms(codecReader, infoStream, true);
    CheckIndex.testPostings(codecReader, infoStream, false, true);
    CheckIndex.testStoredFields(codecReader, infoStream, true);
    CheckIndex.testTermVectors(codecReader, infoStream, false, crossCheckTermVectors, true);
    CheckIndex.testDocValues(codecReader, infoStream, true);
    
    // some checks really against the reader API
    checkReaderSanity(reader);
    
    if (LuceneTestCase.INFOSTREAM) {
      System.out.println(bos.toString(IOUtils.UTF_8));
    }
    
    LeafReader unwrapped = FilterLeafReader.unwrap(reader);
    if (unwrapped instanceof SegmentReader) {
      SegmentReader sr = (SegmentReader) unwrapped;
      long bytesUsed = sr.ramBytesUsed(); 
      if (sr.ramBytesUsed() < 0) {
        throw new IllegalStateException("invalid ramBytesUsed for reader: " + bytesUsed);
      }
      assert Accountables.toString(sr) != null;
    }
  }
  
  // used by TestUtil.checkReader to check some things really unrelated to the index,
  // just looking for bugs in indexreader implementations.
  private static void checkReaderSanity(LeafReader reader) throws IOException {
    for (FieldInfo info : reader.getFieldInfos()) {
      
      // reader shouldn't return normValues if the field does not have them
      if (!info.hasNorms()) {
        if (reader.getNormValues(info.name) != null) {
          throw new RuntimeException("field: " + info.name + " should omit norms but has them!");
        }
      }
      
      // reader shouldn't return docValues if the field does not have them
      // reader shouldn't return multiple docvalues types for the same field.
      switch(info.getDocValuesType()) {
        case NONE:
          if (reader.getBinaryDocValues(info.name) != null ||
              reader.getNumericDocValues(info.name) != null ||
              reader.getSortedDocValues(info.name) != null || 
              reader.getSortedSetDocValues(info.name) != null || 
              reader.getDocsWithField(info.name) != null) {
            throw new RuntimeException("field: " + info.name + " has docvalues but should omit them!");
          }
          break;
        case SORTED:
          if (reader.getBinaryDocValues(info.name) != null ||
              reader.getNumericDocValues(info.name) != null ||
              reader.getSortedNumericDocValues(info.name) != null ||
              reader.getSortedSetDocValues(info.name) != null) {
            throw new RuntimeException(info.name + " returns multiple docvalues types!");
          }
          break;
        case SORTED_NUMERIC:
          if (reader.getBinaryDocValues(info.name) != null ||
              reader.getNumericDocValues(info.name) != null ||
              reader.getSortedSetDocValues(info.name) != null ||
              reader.getSortedDocValues(info.name) != null) {
            throw new RuntimeException(info.name + " returns multiple docvalues types!");
          }
          break;
        case SORTED_SET:
          if (reader.getBinaryDocValues(info.name) != null ||
              reader.getNumericDocValues(info.name) != null ||
              reader.getSortedNumericDocValues(info.name) != null ||
              reader.getSortedDocValues(info.name) != null) {
            throw new RuntimeException(info.name + " returns multiple docvalues types!");
          }
          break;
        case BINARY:
          if (reader.getNumericDocValues(info.name) != null ||
              reader.getSortedDocValues(info.name) != null ||
              reader.getSortedNumericDocValues(info.name) != null ||
              reader.getSortedSetDocValues(info.name) != null) {
            throw new RuntimeException(info.name + " returns multiple docvalues types!");
          }
          break;
        case NUMERIC:
          if (reader.getBinaryDocValues(info.name) != null ||
              reader.getSortedDocValues(info.name) != null ||
              reader.getSortedNumericDocValues(info.name) != null ||
              reader.getSortedSetDocValues(info.name) != null) {
            throw new RuntimeException(info.name + " returns multiple docvalues types!");
          }
          break;
        default:
          throw new AssertionError();
      }
    }
  }

  /** start and end are BOTH inclusive */
  public static int nextInt(Random r, int start, int end) {
    return RandomInts.randomIntBetween(r, start, end);
  }

  /** start and end are BOTH inclusive */
  public static long nextLong(Random r, long start, long end) {
    assert end >= start;
    final BigInteger range = BigInteger.valueOf(end).add(BigInteger.valueOf(1)).subtract(BigInteger.valueOf(start));
    if (range.compareTo(BigInteger.valueOf(Integer.MAX_VALUE)) <= 0) {
      return start + r.nextInt(range.intValue());
    } else {
      // probably not evenly distributed when range is large, but OK for tests
      final BigInteger augend = new BigDecimal(range).multiply(new BigDecimal(r.nextDouble())).toBigInteger();
      final long result = BigInteger.valueOf(start).add(augend).longValue();
      assert result >= start;
      assert result <= end;
      return result;
    }
  }

  public static String randomSimpleString(Random r, int maxLength) {
    return randomSimpleString(r, 0, maxLength);
  }
  
  public static String randomSimpleString(Random r, int minLength, int maxLength) {
    final int end = nextInt(r, minLength, maxLength);
    if (end == 0) {
      // allow 0 length
      return "";
    }
    final char[] buffer = new char[end];
    for (int i = 0; i < end; i++) {
      buffer[i] = (char) TestUtil.nextInt(r, 'a', 'z');
    }
    return new String(buffer, 0, end);
  }

  public static String randomSimpleStringRange(Random r, char minChar, char maxChar, int maxLength) {
    final int end = nextInt(r, 0, maxLength);
    if (end == 0) {
      // allow 0 length
      return "";
    }
    final char[] buffer = new char[end];
    for (int i = 0; i < end; i++) {
      buffer[i] = (char) TestUtil.nextInt(r, minChar, maxChar);
    }
    return new String(buffer, 0, end);
  }

  public static String randomSimpleString(Random r) {
    return randomSimpleString(r, 0, 10);
  }

  /** Returns random string, including full unicode range. */
  public static String randomUnicodeString(Random r) {
    return randomUnicodeString(r, 20);
  }

  /**
   * Returns a random string up to a certain length.
   */
  public static String randomUnicodeString(Random r, int maxLength) {
    final int end = nextInt(r, 0, maxLength);
    if (end == 0) {
      // allow 0 length
      return "";
    }
    final char[] buffer = new char[end];
    randomFixedLengthUnicodeString(r, buffer, 0, buffer.length);
    return new String(buffer, 0, end);
  }

  /**
   * Fills provided char[] with valid random unicode code
   * unit sequence.
   */
  public static void randomFixedLengthUnicodeString(Random random, char[] chars, int offset, int length) {
    int i = offset;
    final int end = offset + length;
    while(i < end) {
      final int t = random.nextInt(5);
      if (0 == t && i < length - 1) {
        // Make a surrogate pair
        // High surrogate
        chars[i++] = (char) nextInt(random, 0xd800, 0xdbff);
        // Low surrogate
        chars[i++] = (char) nextInt(random, 0xdc00, 0xdfff);
      } else if (t <= 1) {
        chars[i++] = (char) random.nextInt(0x80);
      } else if (2 == t) {
        chars[i++] = (char) nextInt(random, 0x80, 0x7ff);
      } else if (3 == t) {
        chars[i++] = (char) nextInt(random, 0x800, 0xd7ff);
      } else if (4 == t) {
        chars[i++] = (char) nextInt(random, 0xe000, 0xffff);
      }
    }
  }
  
  /**
   * Returns a String thats "regexpish" (contains lots of operators typically found in regular expressions)
   * If you call this enough times, you might get a valid regex!
   */
  public static String randomRegexpishString(Random r) {
    return randomRegexpishString(r, 20);
  }

  /**
   * Maximum recursion bound for '+' and '*' replacements in
   * {@link #randomRegexpishString(Random, int)}.
   */
  private final static int maxRecursionBound = 5;

  /**
   * Operators for {@link #randomRegexpishString(Random, int)}.
   */
  private final static List<String> ops = Arrays.asList(
      ".", "?", 
      "{0," + maxRecursionBound + "}",  // bounded replacement for '*'
      "{1," + maxRecursionBound + "}",  // bounded replacement for '+'
      "(",
      ")",
      "-",
      "[",
      "]",
      "|"
  );

  /**
   * Returns a String thats "regexpish" (contains lots of operators typically found in regular expressions)
   * If you call this enough times, you might get a valid regex!
   * 
   * <P>Note: to avoid practically endless backtracking patterns we replace asterisk and plus
   * operators with bounded repetitions. See LUCENE-4111 for more info.
   * 
   * @param maxLength A hint about maximum length of the regexpish string. It may be exceeded by a few characters.
   */
  public static String randomRegexpishString(Random r, int maxLength) {
    final StringBuilder regexp = new StringBuilder(maxLength);
    for (int i = nextInt(r, 0, maxLength); i > 0; i--) {
      if (r.nextBoolean()) {
        regexp.append((char) RandomInts.randomIntBetween(r, 'a', 'z'));
      } else {
        regexp.append(RandomPicks.randomFrom(r, ops));
      }
    }
    return regexp.toString();
  }

  private static final String[] HTML_CHAR_ENTITIES = {
      "AElig", "Aacute", "Acirc", "Agrave", "Alpha", "AMP", "Aring", "Atilde",
      "Auml", "Beta", "COPY", "Ccedil", "Chi", "Dagger", "Delta", "ETH",
      "Eacute", "Ecirc", "Egrave", "Epsilon", "Eta", "Euml", "Gamma", "GT",
      "Iacute", "Icirc", "Igrave", "Iota", "Iuml", "Kappa", "Lambda", "LT",
      "Mu", "Ntilde", "Nu", "OElig", "Oacute", "Ocirc", "Ograve", "Omega",
      "Omicron", "Oslash", "Otilde", "Ouml", "Phi", "Pi", "Prime", "Psi",
      "QUOT", "REG", "Rho", "Scaron", "Sigma", "THORN", "Tau", "Theta",
      "Uacute", "Ucirc", "Ugrave", "Upsilon", "Uuml", "Xi", "Yacute", "Yuml",
      "Zeta", "aacute", "acirc", "acute", "aelig", "agrave", "alefsym",
      "alpha", "amp", "and", "ang", "apos", "aring", "asymp", "atilde",
      "auml", "bdquo", "beta", "brvbar", "bull", "cap", "ccedil", "cedil",
      "cent", "chi", "circ", "clubs", "cong", "copy", "crarr", "cup",
      "curren", "dArr", "dagger", "darr", "deg", "delta", "diams", "divide",
      "eacute", "ecirc", "egrave", "empty", "emsp", "ensp", "epsilon",
      "equiv", "eta", "eth", "euml", "euro", "exist", "fnof", "forall",
      "frac12", "frac14", "frac34", "frasl", "gamma", "ge", "gt", "hArr",
      "harr", "hearts", "hellip", "iacute", "icirc", "iexcl", "igrave",
      "image", "infin", "int", "iota", "iquest", "isin", "iuml", "kappa",
      "lArr", "lambda", "lang", "laquo", "larr", "lceil", "ldquo", "le",
      "lfloor", "lowast", "loz", "lrm", "lsaquo", "lsquo", "lt", "macr",
      "mdash", "micro", "middot", "minus", "mu", "nabla", "nbsp", "ndash",
      "ne", "ni", "not", "notin", "nsub", "ntilde", "nu", "oacute", "ocirc",
      "oelig", "ograve", "oline", "omega", "omicron", "oplus", "or", "ordf",
      "ordm", "oslash", "otilde", "otimes", "ouml", "para", "part", "permil",
      "perp", "phi", "pi", "piv", "plusmn", "pound", "prime", "prod", "prop",
      "psi", "quot", "rArr", "radic", "rang", "raquo", "rarr", "rceil",
      "rdquo", "real", "reg", "rfloor", "rho", "rlm", "rsaquo", "rsquo",
      "sbquo", "scaron", "sdot", "sect", "shy", "sigma", "sigmaf", "sim",
      "spades", "sub", "sube", "sum", "sup", "sup1", "sup2", "sup3", "supe",
      "szlig", "tau", "there4", "theta", "thetasym", "thinsp", "thorn",
      "tilde", "times", "trade", "uArr", "uacute", "uarr", "ucirc", "ugrave",
      "uml", "upsih", "upsilon", "uuml", "weierp", "xi", "yacute", "yen",
      "yuml", "zeta", "zwj", "zwnj"
  };
  
  public static String randomHtmlishString(Random random, int numElements) {
    final int end = nextInt(random, 0, numElements);
    if (end == 0) {
      // allow 0 length
      return "";
    }
    StringBuilder sb = new StringBuilder();
    for (int i = 0; i < end; i++) {
      int val = random.nextInt(25);
      switch(val) {
        case 0: sb.append("<p>"); break;
        case 1: {
          sb.append("<");
          sb.append("    ".substring(nextInt(random, 0, 4)));
          sb.append(randomSimpleString(random));
          for (int j = 0 ; j < nextInt(random, 0, 10) ; ++j) {
            sb.append(' ');
            sb.append(randomSimpleString(random));
            sb.append(" ".substring(nextInt(random, 0, 1)));
            sb.append('=');
            sb.append(" ".substring(nextInt(random, 0, 1)));
            sb.append("\"".substring(nextInt(random, 0, 1)));
            sb.append(randomSimpleString(random));
            sb.append("\"".substring(nextInt(random, 0, 1)));
          }
          sb.append("    ".substring(nextInt(random, 0, 4)));
          sb.append("/".substring(nextInt(random, 0, 1)));
          sb.append(">".substring(nextInt(random, 0, 1)));
          break;
        }
        case 2: {
          sb.append("</");
          sb.append("    ".substring(nextInt(random, 0, 4)));
          sb.append(randomSimpleString(random));
          sb.append("    ".substring(nextInt(random, 0, 4)));
          sb.append(">".substring(nextInt(random, 0, 1)));
          break;
        }
        case 3: sb.append(">"); break;
        case 4: sb.append("</p>"); break;
        case 5: sb.append("<!--"); break;
        case 6: sb.append("<!--#"); break;
        case 7: sb.append("<script><!-- f('"); break;
        case 8: sb.append("</script>"); break;
        case 9: sb.append("<?"); break;
        case 10: sb.append("?>"); break;
        case 11: sb.append("\""); break;
        case 12: sb.append("\\\""); break;
        case 13: sb.append("'"); break;
        case 14: sb.append("\\'"); break;
        case 15: sb.append("-->"); break;
        case 16: {
          sb.append("&");
          switch(nextInt(random, 0, 2)) {
            case 0: sb.append(randomSimpleString(random)); break;
            case 1: sb.append(HTML_CHAR_ENTITIES[random.nextInt(HTML_CHAR_ENTITIES.length)]); break;
          }
          sb.append(";".substring(nextInt(random, 0, 1)));
          break;
        }
        case 17: {
          sb.append("&#");
          if (0 == nextInt(random, 0, 1)) {
            sb.append(nextInt(random, 0, Integer.MAX_VALUE - 1));
            sb.append(";".substring(nextInt(random, 0, 1)));
          }
          break;
        } 
        case 18: {
          sb.append("&#x");
          if (0 == nextInt(random, 0, 1)) {
            sb.append(Integer.toString(nextInt(random, 0, Integer.MAX_VALUE - 1), 16));
            sb.append(";".substring(nextInt(random, 0, 1)));
          }
          break;
        }
          
        case 19: sb.append(";"); break;
        case 20: sb.append(nextInt(random, 0, Integer.MAX_VALUE - 1)); break;
        case 21: sb.append("\n"); break;
        case 22: sb.append("          ".substring(nextInt(random, 0, 10))); break;
        case 23: {
          sb.append("<");
          if (0 == nextInt(random, 0, 3)) {
            sb.append("          ".substring(nextInt(random, 1, 10)));
          }
          if (0 == nextInt(random, 0, 1)) {
            sb.append("/");
            if (0 == nextInt(random, 0, 3)) {
              sb.append("          ".substring(nextInt(random, 1, 10)));
            }
          }
          switch (nextInt(random, 0, 3)) {
            case 0: sb.append(randomlyRecaseCodePoints(random, "script")); break;
            case 1: sb.append(randomlyRecaseCodePoints(random, "style")); break;
            case 2: sb.append(randomlyRecaseCodePoints(random, "br")); break;
            // default: append nothing
          }
          sb.append(">".substring(nextInt(random, 0, 1)));
          break;
        }
        default: sb.append(randomSimpleString(random));
      }
    }
    return sb.toString();
  }

  /**
   * Randomly upcases, downcases, or leaves intact each code point in the given string
   */
  public static String randomlyRecaseCodePoints(Random random, String str) {
    StringBuilder builder = new StringBuilder();
    int pos = 0;
    while (pos < str.length()) {
      int codePoint = str.codePointAt(pos);
      pos += Character.charCount(codePoint);
      switch (nextInt(random, 0, 2)) {
        case 0: builder.appendCodePoint(Character.toUpperCase(codePoint)); break;
        case 1: builder.appendCodePoint(Character.toLowerCase(codePoint)); break;
        case 2: builder.appendCodePoint(codePoint); // leave intact
      }
    }
    return builder.toString();
  }

  private static final int[] blockStarts = {
    0x0000, 0x0080, 0x0100, 0x0180, 0x0250, 0x02B0, 0x0300, 0x0370, 0x0400, 
    0x0500, 0x0530, 0x0590, 0x0600, 0x0700, 0x0750, 0x0780, 0x07C0, 0x0800, 
    0x0900, 0x0980, 0x0A00, 0x0A80, 0x0B00, 0x0B80, 0x0C00, 0x0C80, 0x0D00, 
    0x0D80, 0x0E00, 0x0E80, 0x0F00, 0x1000, 0x10A0, 0x1100, 0x1200, 0x1380, 
    0x13A0, 0x1400, 0x1680, 0x16A0, 0x1700, 0x1720, 0x1740, 0x1760, 0x1780, 
    0x1800, 0x18B0, 0x1900, 0x1950, 0x1980, 0x19E0, 0x1A00, 0x1A20, 0x1B00, 
    0x1B80, 0x1C00, 0x1C50, 0x1CD0, 0x1D00, 0x1D80, 0x1DC0, 0x1E00, 0x1F00, 
    0x2000, 0x2070, 0x20A0, 0x20D0, 0x2100, 0x2150, 0x2190, 0x2200, 0x2300, 
    0x2400, 0x2440, 0x2460, 0x2500, 0x2580, 0x25A0, 0x2600, 0x2700, 0x27C0, 
    0x27F0, 0x2800, 0x2900, 0x2980, 0x2A00, 0x2B00, 0x2C00, 0x2C60, 0x2C80, 
    0x2D00, 0x2D30, 0x2D80, 0x2DE0, 0x2E00, 0x2E80, 0x2F00, 0x2FF0, 0x3000, 
    0x3040, 0x30A0, 0x3100, 0x3130, 0x3190, 0x31A0, 0x31C0, 0x31F0, 0x3200, 
    0x3300, 0x3400, 0x4DC0, 0x4E00, 0xA000, 0xA490, 0xA4D0, 0xA500, 0xA640, 
    0xA6A0, 0xA700, 0xA720, 0xA800, 0xA830, 0xA840, 0xA880, 0xA8E0, 0xA900, 
    0xA930, 0xA960, 0xA980, 0xAA00, 0xAA60, 0xAA80, 0xABC0, 0xAC00, 0xD7B0, 
    0xE000, 0xF900, 0xFB00, 0xFB50, 0xFE00, 0xFE10, 
    0xFE20, 0xFE30, 0xFE50, 0xFE70, 0xFF00, 0xFFF0, 
    0x10000, 0x10080, 0x10100, 0x10140, 0x10190, 0x101D0, 0x10280, 0x102A0, 
    0x10300, 0x10330, 0x10380, 0x103A0, 0x10400, 0x10450, 0x10480, 0x10800, 
    0x10840, 0x10900, 0x10920, 0x10A00, 0x10A60, 0x10B00, 0x10B40, 0x10B60, 
    0x10C00, 0x10E60, 0x11080, 0x12000, 0x12400, 0x13000, 0x1D000, 0x1D100, 
    0x1D200, 0x1D300, 0x1D360, 0x1D400, 0x1F000, 0x1F030, 0x1F100, 0x1F200, 
    0x20000, 0x2A700, 0x2F800, 0xE0000, 0xE0100, 0xF0000, 0x100000
  };
  
  private static final int[] blockEnds = {
    0x007F, 0x00FF, 0x017F, 0x024F, 0x02AF, 0x02FF, 0x036F, 0x03FF, 0x04FF, 
    0x052F, 0x058F, 0x05FF, 0x06FF, 0x074F, 0x077F, 0x07BF, 0x07FF, 0x083F, 
    0x097F, 0x09FF, 0x0A7F, 0x0AFF, 0x0B7F, 0x0BFF, 0x0C7F, 0x0CFF, 0x0D7F, 
    0x0DFF, 0x0E7F, 0x0EFF, 0x0FFF, 0x109F, 0x10FF, 0x11FF, 0x137F, 0x139F, 
    0x13FF, 0x167F, 0x169F, 0x16FF, 0x171F, 0x173F, 0x175F, 0x177F, 0x17FF, 
    0x18AF, 0x18FF, 0x194F, 0x197F, 0x19DF, 0x19FF, 0x1A1F, 0x1AAF, 0x1B7F, 
    0x1BBF, 0x1C4F, 0x1C7F, 0x1CFF, 0x1D7F, 0x1DBF, 0x1DFF, 0x1EFF, 0x1FFF, 
    0x206F, 0x209F, 0x20CF, 0x20FF, 0x214F, 0x218F, 0x21FF, 0x22FF, 0x23FF, 
    0x243F, 0x245F, 0x24FF, 0x257F, 0x259F, 0x25FF, 0x26FF, 0x27BF, 0x27EF, 
    0x27FF, 0x28FF, 0x297F, 0x29FF, 0x2AFF, 0x2BFF, 0x2C5F, 0x2C7F, 0x2CFF, 
    0x2D2F, 0x2D7F, 0x2DDF, 0x2DFF, 0x2E7F, 0x2EFF, 0x2FDF, 0x2FFF, 0x303F, 
    0x309F, 0x30FF, 0x312F, 0x318F, 0x319F, 0x31BF, 0x31EF, 0x31FF, 0x32FF, 
    0x33FF, 0x4DBF, 0x4DFF, 0x9FFF, 0xA48F, 0xA4CF, 0xA4FF, 0xA63F, 0xA69F, 
    0xA6FF, 0xA71F, 0xA7FF, 0xA82F, 0xA83F, 0xA87F, 0xA8DF, 0xA8FF, 0xA92F, 
    0xA95F, 0xA97F, 0xA9DF, 0xAA5F, 0xAA7F, 0xAADF, 0xABFF, 0xD7AF, 0xD7FF, 
    0xF8FF, 0xFAFF, 0xFB4F, 0xFDFF, 0xFE0F, 0xFE1F, 
    0xFE2F, 0xFE4F, 0xFE6F, 0xFEFF, 0xFFEF, 0xFFFF, 
    0x1007F, 0x100FF, 0x1013F, 0x1018F, 0x101CF, 0x101FF, 0x1029F, 0x102DF, 
    0x1032F, 0x1034F, 0x1039F, 0x103DF, 0x1044F, 0x1047F, 0x104AF, 0x1083F, 
    0x1085F, 0x1091F, 0x1093F, 0x10A5F, 0x10A7F, 0x10B3F, 0x10B5F, 0x10B7F, 
    0x10C4F, 0x10E7F, 0x110CF, 0x123FF, 0x1247F, 0x1342F, 0x1D0FF, 0x1D1FF, 
    0x1D24F, 0x1D35F, 0x1D37F, 0x1D7FF, 0x1F02F, 0x1F09F, 0x1F1FF, 0x1F2FF, 
    0x2A6DF, 0x2B73F, 0x2FA1F, 0xE007F, 0xE01EF, 0xFFFFF, 0x10FFFF
  };
  
  /** Returns random string of length between 0-20 codepoints, all codepoints within the same unicode block. */
  public static String randomRealisticUnicodeString(Random r) {
    return randomRealisticUnicodeString(r, 20);
  }
  
  /** Returns random string of length up to maxLength codepoints , all codepoints within the same unicode block. */
  public static String randomRealisticUnicodeString(Random r, int maxLength) {
    return randomRealisticUnicodeString(r, 0, maxLength);
  }

  /** Returns random string of length between min and max codepoints, all codepoints within the same unicode block. */
  public static String randomRealisticUnicodeString(Random r, int minLength, int maxLength) {
    final int end = nextInt(r, minLength, maxLength);
    final int block = r.nextInt(blockStarts.length);
    StringBuilder sb = new StringBuilder();
    for (int i = 0; i < end; i++)
      sb.appendCodePoint(nextInt(r, blockStarts[block], blockEnds[block]));
    return sb.toString();
  }
  
  /** Returns random string, with a given UTF-8 byte length*/
  public static String randomFixedByteLengthUnicodeString(Random r, int length) {
    
    final char[] buffer = new char[length*3];
    int bytes = length;
    int i = 0;
    for (; i < buffer.length && bytes != 0; i++) {
      int t;
      if (bytes >= 4) {
        t = r.nextInt(5);
      } else if (bytes >= 3) {
        t = r.nextInt(4);
      } else if (bytes >= 2) {
        t = r.nextInt(2);
      } else {
        t = 0;
      }
      if (t == 0) {
        buffer[i] = (char) r.nextInt(0x80);
        bytes--;
      } else if (1 == t) {
        buffer[i] = (char) nextInt(r, 0x80, 0x7ff);
        bytes -= 2;
      } else if (2 == t) {
        buffer[i] = (char) nextInt(r, 0x800, 0xd7ff);
        bytes -= 3;
      } else if (3 == t) {
        buffer[i] = (char) nextInt(r, 0xe000, 0xffff);
        bytes -= 3;
      } else if (4 == t) {
        // Make a surrogate pair
        // High surrogate
        buffer[i++] = (char) nextInt(r, 0xd800, 0xdbff);
        // Low surrogate
        buffer[i] = (char) nextInt(r, 0xdc00, 0xdfff);
        bytes -= 4;
      }

    }
    return new String(buffer, 0, i);
  }

  /** Returns a random binary term. */
  public static BytesRef randomBinaryTerm(Random r) {
    int length = r.nextInt(15);
    BytesRef b = new BytesRef(length);
    r.nextBytes(b.bytes);
    b.length = length;
    return b;
  }
  
  /** Return a Codec that can read any of the
   *  default codecs and formats, but always writes in the specified
   *  format. */
  public static Codec alwaysPostingsFormat(final PostingsFormat format) {
    // TODO: we really need for postings impls etc to announce themselves
    // (and maybe their params, too) to infostream on flush and merge.
    // otherwise in a real debugging situation we won't know whats going on!
    if (LuceneTestCase.VERBOSE) {
      System.out.println("forcing postings format to:" + format);
    }
    return new AssertingCodec() {
      @Override
      public PostingsFormat getPostingsFormatForField(String field) {
        return format;
      }
    };
  }
  
  /** Return a Codec that can read any of the
   *  default codecs and formats, but always writes in the specified
   *  format. */
  public static Codec alwaysDocValuesFormat(final DocValuesFormat format) {
    // TODO: we really need for docvalues impls etc to announce themselves
    // (and maybe their params, too) to infostream on flush and merge.
    // otherwise in a real debugging situation we won't know whats going on!
    if (LuceneTestCase.VERBOSE) {
      System.out.println("TestUtil: forcing docvalues format to:" + format);
    }
    return new AssertingCodec() {
      @Override
      public DocValuesFormat getDocValuesFormatForField(String field) {
        return format;
      }
    };
  }
  
  /** 
   * Returns the actual default codec (e.g. LuceneMNCodec) for this version of Lucene.
   * This may be different than {@link Codec#getDefault()} because that is randomized. 
   */
  public static Codec getDefaultCodec() {
    return new Lucene60Codec();
  }
  
  /** 
   * Returns the actual default postings format (e.g. LuceneMNPostingsFormat for this version of Lucene.
   */
  public static PostingsFormat getDefaultPostingsFormat() {
    return new Lucene50PostingsFormat();
  }
  
  /** 
   * Returns the actual default postings format (e.g. LuceneMNPostingsFormat for this version of Lucene.
   * @lucene.internal this may disappear at any time
   */
  public static PostingsFormat getDefaultPostingsFormat(int minItemsPerBlock, int maxItemsPerBlock) {
    return new Lucene50PostingsFormat(minItemsPerBlock, maxItemsPerBlock);
  }
  
  /** Returns a random postings format that supports term ordinals */
  public static PostingsFormat getPostingsFormatWithOrds(Random r) {
    switch (r.nextInt(2)) {
      case 0: return new LuceneFixedGap();
      case 1: return new BlockTreeOrdsPostingsFormat();
      // TODO: these don't actually support ords!
      //case 2: return new FSTOrdPostingsFormat();
      default: throw new AssertionError();
    }
  }
  
  /** 
   * Returns the actual default docvalues format (e.g. LuceneMNDocValuesFormat for this version of Lucene.
   */
  public static DocValuesFormat getDefaultDocValuesFormat() {
    return new Lucene54DocValuesFormat();
  }

  // TODO: generalize all 'test-checks-for-crazy-codecs' to
  // annotations (LUCENE-3489)
  public static String getPostingsFormat(String field) {
    return getPostingsFormat(Codec.getDefault(), field);
  }
  
  public static String getPostingsFormat(Codec codec, String field) {
    PostingsFormat p = codec.postingsFormat();
    if (p instanceof PerFieldPostingsFormat) {
      return ((PerFieldPostingsFormat)p).getPostingsFormatForField(field).getName();
    } else {
      return p.getName();
    }
  }

  public static String getDocValuesFormat(String field) {
    return getDocValuesFormat(Codec.getDefault(), field);
  }
  
  public static String getDocValuesFormat(Codec codec, String field) {
    DocValuesFormat f = codec.docValuesFormat();
    if (f instanceof PerFieldDocValuesFormat) {
      return ((PerFieldDocValuesFormat) f).getDocValuesFormatForField(field).getName();
    } else {
      return f.getName();
    }
  }

  // TODO: remove this, push this test to Lucene40/Lucene42 codec tests
  public static boolean fieldSupportsHugeBinaryDocValues(String field) {
    String dvFormat = getDocValuesFormat(field);
    if (dvFormat.equals("Lucene40") || dvFormat.equals("Lucene42") || dvFormat.equals("Memory")) {
      return false;
    }
    return true;
  }

  public static boolean anyFilesExceptWriteLock(Directory dir) throws IOException {
    String[] files = dir.listAll();
    if (files.length > 1 || (files.length == 1 && !files[0].equals("write.lock"))) {
      return true;
    } else {
      return false;
    }
  }
  
  public static void addIndexesSlowly(IndexWriter writer, DirectoryReader... readers) throws IOException {
    List<CodecReader> leaves = new ArrayList<>();
    for (DirectoryReader reader : readers) {
      for (LeafReaderContext context : reader.leaves()) {
        leaves.add(SlowCodecReaderWrapper.wrap(context.reader()));
      }
    }
    writer.addIndexes(leaves.toArray(new CodecReader[leaves.size()]));
  }

  /** just tries to configure things to keep the open file
   * count lowish */
  public static void reduceOpenFiles(IndexWriter w) {
    // keep number of open files lowish
    MergePolicy mp = w.getConfig().getMergePolicy();
    if (mp instanceof LogMergePolicy) {
      LogMergePolicy lmp = (LogMergePolicy) mp;
      lmp.setMergeFactor(Math.min(5, lmp.getMergeFactor()));
      lmp.setNoCFSRatio(1.0);
    } else if (mp instanceof TieredMergePolicy) {
      TieredMergePolicy tmp = (TieredMergePolicy) mp;
      tmp.setMaxMergeAtOnce(Math.min(5, tmp.getMaxMergeAtOnce()));
      tmp.setSegmentsPerTier(Math.min(5, tmp.getSegmentsPerTier()));
      tmp.setNoCFSRatio(1.0);
    }
    MergeScheduler ms = w.getConfig().getMergeScheduler();
    if (ms instanceof ConcurrentMergeScheduler) {
      // wtf... shouldnt it be even lower since it's 1 by default?!?!
      ((ConcurrentMergeScheduler) ms).setMaxMergesAndThreads(3, 2);
    }
  }

  /** Checks some basic behaviour of an AttributeImpl
   * @param reflectedValues contains a map with "AttributeClass#key" as values
   */
  public static <T> void assertAttributeReflection(final AttributeImpl att, Map<String,T> reflectedValues) {
    final Map<String,Object> map = new HashMap<>();
    att.reflectWith(new AttributeReflector() {
      @Override
      public void reflect(Class<? extends Attribute> attClass, String key, Object value) {
        map.put(attClass.getName() + '#' + key, value);
      }
    });
    Assert.assertEquals("Reflection does not produce same map", reflectedValues, map);
  }

  public static void assertEquals(TopDocs expected, TopDocs actual) {
    Assert.assertEquals("wrong total hits", expected.totalHits, actual.totalHits);
    Assert.assertEquals("wrong maxScore", expected.getMaxScore(), actual.getMaxScore(), 0.0);
    Assert.assertEquals("wrong hit count", expected.scoreDocs.length, actual.scoreDocs.length);
    for(int hitIDX=0;hitIDX<expected.scoreDocs.length;hitIDX++) {
      final ScoreDoc expectedSD = expected.scoreDocs[hitIDX];
      final ScoreDoc actualSD = actual.scoreDocs[hitIDX];
      Assert.assertEquals("wrong hit docID", expectedSD.doc, actualSD.doc);
      Assert.assertEquals("wrong hit score", expectedSD.score, actualSD.score, 0.0);
      if (expectedSD instanceof FieldDoc) {
        Assert.assertTrue(actualSD instanceof FieldDoc);
        Assert.assertArrayEquals("wrong sort field values",
                            ((FieldDoc) expectedSD).fields,
                            ((FieldDoc) actualSD).fields);
      } else {
        Assert.assertFalse(actualSD instanceof FieldDoc);
      }
    }
  }

  // NOTE: this is likely buggy, and cannot clone fields
  // with tokenStreamValues, etc.  Use at your own risk!!

  // TODO: is there a pre-existing way to do this!!!
  public static Document cloneDocument(Document doc1) {
    final Document doc2 = new Document();
    for(IndexableField f : doc1.getFields()) {
      final Field field1 = (Field) f;
      final Field field2;
      final DocValuesType dvType = field1.fieldType().docValuesType();
      final int dimCount = field1.fieldType().dimensionCount();
      final LegacyNumericType numType = field1.fieldType().numericType();
      if (dvType != DocValuesType.NONE) {
        switch(dvType) {
          case NUMERIC:
            field2 = new NumericDocValuesField(field1.name(), field1.numericValue().longValue());
            break;
          case BINARY:
            field2 = new BinaryDocValuesField(field1.name(), field1.binaryValue());
            break;
          case SORTED:
            field2 = new SortedDocValuesField(field1.name(), field1.binaryValue());
            break;
          default:
            throw new IllegalStateException("unknown Type: " + dvType);
        }
      } else if (dimCount != 0) {
        BytesRef br = field1.binaryValue();
        byte[] bytes = new byte[br.length];
        System.arraycopy(br.bytes, br.offset, bytes, 0, br.length);
        field2 = new DimensionalBinaryField(field1.name(), bytes, field1.fieldType());
      } else if (numType != null) {
        switch (numType) {
          case INT:
            field2 = new LegacyIntField(field1.name(), field1.numericValue().intValue(), field1.fieldType());
            break;
          case FLOAT:
            field2 = new LegacyFloatField(field1.name(), field1.numericValue().intValue(), field1.fieldType());
            break;
          case LONG:
            field2 = new LegacyLongField(field1.name(), field1.numericValue().intValue(), field1.fieldType());
            break;
          case DOUBLE:
            field2 = new LegacyDoubleField(field1.name(), field1.numericValue().intValue(), field1.fieldType());
            break;
          default:
            throw new IllegalStateException("unknown Type: " + numType);
        }
      } else {
        field2 = new Field(field1.name(), field1.stringValue(), field1.fieldType());
      }
      doc2.add(field2);
    }

    return doc2;
  }

  // Returns a DocsEnum, but randomly sometimes uses a
  // DocsAndFreqsEnum, DocsAndPositionsEnum.  Returns null
  // if field/term doesn't exist:
  public static PostingsEnum docs(Random random, IndexReader r, String field, BytesRef term, PostingsEnum reuse, int flags) throws IOException {
    final Terms terms = MultiFields.getTerms(r, field);
    if (terms == null) {
      return null;
    }
    final TermsEnum termsEnum = terms.iterator();
    if (!termsEnum.seekExact(term)) {
      return null;
    }
    return docs(random, termsEnum, reuse, flags);
  }

  // Returns a PostingsEnum with random features available
  public static PostingsEnum docs(Random random, TermsEnum termsEnum, PostingsEnum reuse, int flags) throws IOException {
    // TODO: simplify this method? it would be easier to randomly either use the flags passed, or do the random selection,
    // FREQS should be part fo the random selection instead of outside on its own?
    if (random.nextBoolean()) {
      if (random.nextBoolean()) {
        final int posFlags;
        switch (random.nextInt(4)) {
          case 0: posFlags = PostingsEnum.POSITIONS; break;
          case 1: posFlags = PostingsEnum.OFFSETS; break;
          case 2: posFlags = PostingsEnum.PAYLOADS; break;
          default: posFlags = PostingsEnum.ALL; break;
        }
        return termsEnum.postings(null, posFlags);
      }
      flags |= PostingsEnum.FREQS;
    }
    return termsEnum.postings(reuse, flags);
  }
  
  public static CharSequence stringToCharSequence(String string, Random random) {
    return bytesToCharSequence(new BytesRef(string), random);
  }
  
  public static CharSequence bytesToCharSequence(BytesRef ref, Random random) {
    switch(random.nextInt(5)) {
    case 4:
      final char[] chars = new char[ref.length];
      final int len = UnicodeUtil.UTF8toUTF16(ref.bytes, ref.offset, ref.length, chars);
      return new CharsRef(chars, 0, len);
    case 3:
      return CharBuffer.wrap(ref.utf8ToString());
    default:
      return ref.utf8ToString();
    }
  }

  /**
   * Shutdown {@link ExecutorService} and wait for its.
   */
  public static void shutdownExecutorService(ExecutorService ex) {
    if (ex != null) {
      try {
        ex.shutdown();
        ex.awaitTermination(1, TimeUnit.SECONDS);
      } catch (InterruptedException e) {
        // Just report it on the syserr.
        System.err.println("Could not properly close executor service.");
        e.printStackTrace(System.err);
      }
    }
  }

  /**
   * Returns a valid (compiling) Pattern instance with random stuff inside. Be careful
   * when applying random patterns to longer strings as certain types of patterns
   * may explode into exponential times in backtracking implementations (such as Java's).
   */
  public static Pattern randomPattern(Random random) {
    final String nonBmpString = "AB\uD840\uDC00C";
    while (true) {
      try {
        Pattern p = Pattern.compile(TestUtil.randomRegexpishString(random));
        String replacement = null;
        // ignore bugs in Sun's regex impl
        try {
          replacement = p.matcher(nonBmpString).replaceAll("_");
        } catch (StringIndexOutOfBoundsException jdkBug) {
          System.out.println("WARNING: your jdk is buggy!");
          System.out.println("Pattern.compile(\"" + p.pattern() + 
              "\").matcher(\"AB\\uD840\\uDC00C\").replaceAll(\"_\"); should not throw IndexOutOfBounds!");
        }
        // Make sure the result of applying the pattern to a string with extended
        // unicode characters is a valid utf16 string. See LUCENE-4078 for discussion.
        if (replacement != null && UnicodeUtil.validUTF16String(replacement)) {
          return p;
        }
      } catch (PatternSyntaxException ignored) {
        // Loop trying until we hit something that compiles.
      }
    }
  }

  public static String randomAnalysisString(Random random, int maxLength, boolean simple) {
    assert maxLength >= 0;

    // sometimes just a purely random string
    if (random.nextInt(31) == 0) {
      return randomSubString(random, random.nextInt(maxLength), simple);
    }

    // otherwise, try to make it more realistic with 'words' since most tests use MockTokenizer
    // first decide how big the string will really be: 0..n
    maxLength = random.nextInt(maxLength);
    int avgWordLength = TestUtil.nextInt(random, 3, 8);
    StringBuilder sb = new StringBuilder();
    while (sb.length() < maxLength) {
      if (sb.length() > 0) {
        sb.append(' ');
      }
      int wordLength = -1;
      while (wordLength < 0) {
        wordLength = (int) (random.nextGaussian() * 3 + avgWordLength);
      }
      wordLength = Math.min(wordLength, maxLength - sb.length());
      sb.append(randomSubString(random, wordLength, simple));
    }
    return sb.toString();
  }

  public static String randomSubString(Random random, int wordLength, boolean simple) {
    if (wordLength == 0) {
      return "";
    }

    int evilness = TestUtil.nextInt(random, 0, 20);

    StringBuilder sb = new StringBuilder();
    while (sb.length() < wordLength) {;
      if (simple) {
        sb.append(random.nextBoolean() ? TestUtil.randomSimpleString(random, wordLength) : TestUtil.randomHtmlishString(random, wordLength));
      } else {
        if (evilness < 10) {
          sb.append(TestUtil.randomSimpleString(random, wordLength));
        } else if (evilness < 15) {
          assert sb.length() == 0; // we should always get wordLength back!
          sb.append(TestUtil.randomRealisticUnicodeString(random, wordLength, wordLength));
        } else if (evilness == 16) {
          sb.append(TestUtil.randomHtmlishString(random, wordLength));
        } else if (evilness == 17) {
          // gives a lot of punctuation
          sb.append(TestUtil.randomRegexpishString(random, wordLength));
        } else {
          sb.append(TestUtil.randomUnicodeString(random, wordLength));
        }
      }
    }
    if (sb.length() > wordLength) {
      sb.setLength(wordLength);
      if (Character.isHighSurrogate(sb.charAt(wordLength-1))) {
        sb.setLength(wordLength-1);
      }
    }

    if (random.nextInt(17) == 0) {
      // mix up case
      String mixedUp = TestUtil.randomlyRecaseCodePoints(random, sb.toString());
      assert mixedUp.length() == sb.length();
      return mixedUp;
    } else {
      return sb.toString();
    }
  }

  /** For debugging: tries to include br.utf8ToString(), but if that
   *  fails (because it's not valid utf8, which is fine!), just
   *  use ordinary toString. */
  public static String bytesRefToString(BytesRef br) {
    if (br == null) {
      return "(null)";
    } else {
      try {
        return br.utf8ToString() + " " + br.toString();
      } catch (AssertionError | IllegalArgumentException t) {
        // If BytesRef isn't actually UTF8, or it's eg a
        // prefix of UTF8 that ends mid-unicode-char, we
        // fallback to hex:
        return br.toString();
      }
    }
  }
  
  /** Returns a copy of directory, entirely in RAM */
  public static RAMDirectory ramCopyOf(Directory dir) throws IOException {
    RAMDirectory ram = new RAMDirectory();
    for (String file : dir.listAll()) {
      if (file.startsWith(IndexFileNames.SEGMENTS) || IndexFileNames.CODEC_FILE_PATTERN.matcher(file).matches()) {
        ram.copyFrom(dir, file, file, IOContext.DEFAULT);
      }
    }
    return ram;
  }

  public static boolean hasVirusChecker(Directory dir) {
    dir = FilterDirectory.unwrap(dir);
    if (dir instanceof FSDirectory) {
      Path path = ((FSDirectory) dir).getDirectory();
      System.out.println("HERE: " + path.toString());
      // nocommit doesn't work?
      return path.getFileSystem().toString().contains("VirusCheckingFS");
    } else {
      return false;
    }
  }
}<|MERGE_RESOLUTION|>--- conflicted
+++ resolved
@@ -103,10 +103,7 @@
 
 import com.carrotsearch.randomizedtesting.generators.RandomInts;
 import com.carrotsearch.randomizedtesting.generators.RandomPicks;
-<<<<<<< HEAD
-
-=======
->>>>>>> d782ae15
+
 
 /**
  * General utility methods for Lucene unit tests. 
