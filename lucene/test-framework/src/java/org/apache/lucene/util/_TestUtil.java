package org.apache.lucene.util;

/**
 * Licensed to the Apache Software Foundation (ASF) under one or more
 * contributor license agreements.  See the NOTICE file distributed with
 * this work for additional information regarding copyright ownership.
 * The ASF licenses this file to You under the Apache License, Version 2.0
 * (the "License"); you may not use this file except in compliance with
 * the License.  You may obtain a copy of the License at
 *
 *     http://www.apache.org/licenses/LICENSE-2.0
 *
 * Unless required by applicable law or agreed to in writing, software
 * distributed under the License is distributed on an "AS IS" BASIS,
 * WITHOUT WARRANTIES OR CONDITIONS OF ANY KIND, either express or implied.
 * See the License for the specific language governing permissions and
 * limitations under the License.
 */

import java.io.BufferedOutputStream;
import java.io.ByteArrayOutputStream;
import java.io.File;
import java.io.FileOutputStream;
import java.io.IOException;
import java.io.InputStream;
import java.io.OutputStream;
import java.io.PrintStream;
import java.lang.reflect.Method;
import java.nio.CharBuffer;
import java.util.*;
import java.util.concurrent.ExecutorService;
import java.util.concurrent.TimeUnit;
import java.util.regex.Pattern;
import java.util.regex.PatternSyntaxException;
import java.util.zip.ZipEntry;
import java.util.zip.ZipFile;

import org.apache.lucene.codecs.Codec;
import org.apache.lucene.codecs.PostingsFormat;
import org.apache.lucene.codecs.lucene40.Lucene40Codec;
import org.apache.lucene.codecs.perfield.PerFieldPostingsFormat;
import org.apache.lucene.document.ByteDocValuesField;
import org.apache.lucene.document.DerefBytesDocValuesField;
import org.apache.lucene.document.Document;
import org.apache.lucene.document.DoubleDocValuesField;
import org.apache.lucene.document.Field;
import org.apache.lucene.document.FloatDocValuesField;
import org.apache.lucene.document.IntDocValuesField;
import org.apache.lucene.document.LongDocValuesField;
import org.apache.lucene.document.PackedLongDocValuesField;
import org.apache.lucene.document.ShortDocValuesField;
import org.apache.lucene.document.SortedBytesDocValuesField;
import org.apache.lucene.document.StraightBytesDocValuesField;
import org.apache.lucene.index.CheckIndex;
import org.apache.lucene.index.ConcurrentMergeScheduler;
import org.apache.lucene.index.DocValues;
import org.apache.lucene.index.DocsAndPositionsEnum;
import org.apache.lucene.index.DocsEnum;
import org.apache.lucene.index.FieldInfos;
import org.apache.lucene.index.IndexFileNames;
import org.apache.lucene.index.IndexReader;
import org.apache.lucene.index.IndexWriter;
import org.apache.lucene.index.IndexableField;
import org.apache.lucene.index.LogMergePolicy;
import org.apache.lucene.index.MergePolicy;
import org.apache.lucene.index.MergeScheduler;
import org.apache.lucene.index.MultiFields;
import org.apache.lucene.index.SegmentInfo;
import org.apache.lucene.index.Terms;
import org.apache.lucene.index.TermsEnum;
import org.apache.lucene.index.TieredMergePolicy;
import org.apache.lucene.search.FieldDoc;
import org.apache.lucene.search.ScoreDoc;
import org.apache.lucene.search.TopDocs;
import org.apache.lucene.store.CompoundFileDirectory;
import org.apache.lucene.store.Directory;
import org.apache.lucene.store.IOContext;
import org.junit.Assert;

/**
 * General utility methods for Lucene unit tests. 
 */
public class _TestUtil {

  /** Returns temp dir, based on String arg in its name;
   *  does not create the directory. */
  public static File getTempDir(String desc) {
    try {
      File f = createTempFile(desc, "tmp", LuceneTestCase.TEMP_DIR);
      f.delete();
      LuceneTestCase.closeAfterSuite(new CloseableFile(f));
      return f;
    } catch (IOException e) {
      throw new RuntimeException(e);
    }
  }

  /**
   * Deletes a directory and everything underneath it.
   */
  public static void rmDir(File dir) throws IOException {
    if (dir.exists()) {
      if (dir.isFile() && !dir.delete()) {
        throw new IOException("could not delete " + dir);
      }
      for (File f : dir.listFiles()) {
        if (f.isDirectory()) {
          rmDir(f);
        } else {
          if (!f.delete()) {
            throw new IOException("could not delete " + f);
          }
        }
      }
      if (!dir.delete()) {
        throw new IOException("could not delete " + dir);
      }
    }
  }

  /** 
   * Convenience method: Unzip zipName + ".zip" under destDir, removing destDir first 
   */
  public static void unzip(File zipName, File destDir) throws IOException {
    
    ZipFile zipFile = new ZipFile(zipName);
    
    Enumeration<? extends ZipEntry> entries = zipFile.entries();
    
    rmDir(destDir);

    destDir.mkdir();
    LuceneTestCase.closeAfterSuite(new CloseableFile(destDir));

    while (entries.hasMoreElements()) {
      ZipEntry entry = entries.nextElement();
      
      InputStream in = zipFile.getInputStream(entry);
      File targetFile = new File(destDir, entry.getName());
      if (entry.isDirectory()) {
        // allow unzipping with directory structure
        targetFile.mkdirs();
      } else {
        if (targetFile.getParentFile()!=null) {
          // be on the safe side: do not rely on that directories are always extracted
          // before their children (although this makes sense, but is it guaranteed?)
          targetFile.getParentFile().mkdirs();   
        }
        OutputStream out = new BufferedOutputStream(new FileOutputStream(targetFile));
        
        byte[] buffer = new byte[8192];
        int len;
        while((len = in.read(buffer)) >= 0) {
          out.write(buffer, 0, len);
        }
        
        in.close();
        out.close();
      }
    }
    
    zipFile.close();
  }
  
  public static void syncConcurrentMerges(IndexWriter writer) {
    syncConcurrentMerges(writer.getConfig().getMergeScheduler());
  }

  public static void syncConcurrentMerges(MergeScheduler ms) {
    if (ms instanceof ConcurrentMergeScheduler)
      ((ConcurrentMergeScheduler) ms).sync();
  }

  /** This runs the CheckIndex tool on the index in.  If any
   *  issues are hit, a RuntimeException is thrown; else,
   *  true is returned. */
  public static CheckIndex.Status checkIndex(Directory dir) throws IOException {
    return checkIndex(dir, true);
  }

  public static CheckIndex.Status checkIndex(Directory dir, boolean crossCheckTermVectors) throws IOException {
    ByteArrayOutputStream bos = new ByteArrayOutputStream(1024);
    CheckIndex checker = new CheckIndex(dir);
    checker.setCrossCheckTermVectors(crossCheckTermVectors);
    checker.setInfoStream(new PrintStream(bos), false);
    CheckIndex.Status indexStatus = checker.checkIndex(null);
    if (indexStatus == null || indexStatus.clean == false) {
      System.out.println("CheckIndex failed");
      System.out.println(bos.toString());
      throw new RuntimeException("CheckIndex failed");
    } else {
      if (LuceneTestCase.INFOSTREAM) {
        System.out.println(bos.toString());
      }
      return indexStatus;
    }
  }

  // NOTE: only works for TMP and LMP!!
  public static void setUseCompoundFile(MergePolicy mp, boolean v) {
    if (mp instanceof TieredMergePolicy) {
      ((TieredMergePolicy) mp).setUseCompoundFile(v);
    } else if (mp instanceof LogMergePolicy) {
      ((LogMergePolicy) mp).setUseCompoundFile(v);
    }
  }

  /** start and end are BOTH inclusive */
  public static int nextInt(Random r, int start, int end) {
    return start + r.nextInt(end-start+1);
  }

  public static String randomSimpleString(Random r, int maxLength) {
    final int end = nextInt(r, 0, maxLength);
    if (end == 0) {
      // allow 0 length
      return "";
    }
    final char[] buffer = new char[end];
    for (int i = 0; i < end; i++) {
      buffer[i] = (char) _TestUtil.nextInt(r, 'a', 'z');
    }
    return new String(buffer, 0, end);
  }

  public static String randomSimpleStringRange(Random r, char minChar, char maxChar, int maxLength) {
    final int end = nextInt(r, 0, maxLength);
    if (end == 0) {
      // allow 0 length
      return "";
    }
    final char[] buffer = new char[end];
    for (int i = 0; i < end; i++) {
      buffer[i] = (char) _TestUtil.nextInt(r, minChar, maxChar);
    }
    return new String(buffer, 0, end);
  }

  public static String randomSimpleString(Random r) {
    return randomSimpleString(r, 10);
  }

  /** Returns random string, including full unicode range. */
  public static String randomUnicodeString(Random r) {
    return randomUnicodeString(r, 20);
  }

  /**
   * Returns a random string up to a certain length.
   */
  public static String randomUnicodeString(Random r, int maxLength) {
    final int end = nextInt(r, 0, maxLength);
    if (end == 0) {
      // allow 0 length
      return "";
    }
    final char[] buffer = new char[end];
    randomFixedLengthUnicodeString(r, buffer, 0, buffer.length);
    return new String(buffer, 0, end);
  }

  /**
   * Fills provided char[] with valid random unicode code
   * unit sequence.
   */
  public static void randomFixedLengthUnicodeString(Random random, char[] chars, int offset, int length) {
    int i = offset;
    final int end = offset + length;
    while(i < end) {
      final int t = random.nextInt(5);
      if (0 == t && i < length - 1) {
        // Make a surrogate pair
        // High surrogate
        chars[i++] = (char) nextInt(random, 0xd800, 0xdbff);
        // Low surrogate
        chars[i++] = (char) nextInt(random, 0xdc00, 0xdfff);
      } else if (t <= 1) {
        chars[i++] = (char) random.nextInt(0x80);
      } else if (2 == t) {
        chars[i++] = (char) nextInt(random, 0x80, 0x7ff);
      } else if (3 == t) {
        chars[i++] = (char) nextInt(random, 0x800, 0xd7ff);
      } else if (4 == t) {
        chars[i++] = (char) nextInt(random, 0xe000, 0xffff);
      }
    }
  }
  
  /**
   * Returns a String thats "regexpish" (contains lots of operators typically found in regular expressions)
   * If you call this enough times, you might get a valid regex!
   */
  public static String randomRegexpishString(Random r) {
    return randomRegexpishString(r, 20);
  }
  
  /**
   * Returns a String thats "regexpish" (contains lots of operators typically found in regular expressions)
   * If you call this enough times, you might get a valid regex!
   */
  public static String randomRegexpishString(Random r, int maxLength) {
    final int end = nextInt(r, 0, maxLength);
    if (end == 0) {
      // allow 0 length
      return "";
    }
    final char[] buffer = new char[end];
    for (int i = 0; i < end; i++) {
      int t = r.nextInt(11);
      if (t == 0) {
        buffer[i] = (char) _TestUtil.nextInt(r, 97, 102);
      }
      else if (1 == t) buffer[i] = '.';
      else if (2 == t) buffer[i] = '?';
      else if (3 == t) buffer[i] = '*';
      else if (4 == t) buffer[i] = '+';
      else if (5 == t) buffer[i] = '(';
      else if (6 == t) buffer[i] = ')';
      else if (7 == t) buffer[i] = '-';
      else if (8 == t) buffer[i] = '[';
      else if (9 == t) buffer[i] = ']';
      else if (10 == t) buffer[i] = '|';
    }
    return new String(buffer, 0, end);
  }
  
  private static final String[] HTML_CHAR_ENTITIES = {
      "AElig", "Aacute", "Acirc", "Agrave", "Alpha", "AMP", "Aring", "Atilde",
      "Auml", "Beta", "COPY", "Ccedil", "Chi", "Dagger", "Delta", "ETH",
      "Eacute", "Ecirc", "Egrave", "Epsilon", "Eta", "Euml", "Gamma", "GT",
      "Iacute", "Icirc", "Igrave", "Iota", "Iuml", "Kappa", "Lambda", "LT",
      "Mu", "Ntilde", "Nu", "OElig", "Oacute", "Ocirc", "Ograve", "Omega",
      "Omicron", "Oslash", "Otilde", "Ouml", "Phi", "Pi", "Prime", "Psi",
      "QUOT", "REG", "Rho", "Scaron", "Sigma", "THORN", "Tau", "Theta",
      "Uacute", "Ucirc", "Ugrave", "Upsilon", "Uuml", "Xi", "Yacute", "Yuml",
      "Zeta", "aacute", "acirc", "acute", "aelig", "agrave", "alefsym",
      "alpha", "amp", "and", "ang", "apos", "aring", "asymp", "atilde",
      "auml", "bdquo", "beta", "brvbar", "bull", "cap", "ccedil", "cedil",
      "cent", "chi", "circ", "clubs", "cong", "copy", "crarr", "cup",
      "curren", "dArr", "dagger", "darr", "deg", "delta", "diams", "divide",
      "eacute", "ecirc", "egrave", "empty", "emsp", "ensp", "epsilon",
      "equiv", "eta", "eth", "euml", "euro", "exist", "fnof", "forall",
      "frac12", "frac14", "frac34", "frasl", "gamma", "ge", "gt", "hArr",
      "harr", "hearts", "hellip", "iacute", "icirc", "iexcl", "igrave",
      "image", "infin", "int", "iota", "iquest", "isin", "iuml", "kappa",
      "lArr", "lambda", "lang", "laquo", "larr", "lceil", "ldquo", "le",
      "lfloor", "lowast", "loz", "lrm", "lsaquo", "lsquo", "lt", "macr",
      "mdash", "micro", "middot", "minus", "mu", "nabla", "nbsp", "ndash",
      "ne", "ni", "not", "notin", "nsub", "ntilde", "nu", "oacute", "ocirc",
      "oelig", "ograve", "oline", "omega", "omicron", "oplus", "or", "ordf",
      "ordm", "oslash", "otilde", "otimes", "ouml", "para", "part", "permil",
      "perp", "phi", "pi", "piv", "plusmn", "pound", "prime", "prod", "prop",
      "psi", "quot", "rArr", "radic", "rang", "raquo", "rarr", "rceil",
      "rdquo", "real", "reg", "rfloor", "rho", "rlm", "rsaquo", "rsquo",
      "sbquo", "scaron", "sdot", "sect", "shy", "sigma", "sigmaf", "sim",
      "spades", "sub", "sube", "sum", "sup", "sup1", "sup2", "sup3", "supe",
      "szlig", "tau", "there4", "theta", "thetasym", "thinsp", "thorn",
      "tilde", "times", "trade", "uArr", "uacute", "uarr", "ucirc", "ugrave",
      "uml", "upsih", "upsilon", "uuml", "weierp", "xi", "yacute", "yen",
      "yuml", "zeta", "zwj", "zwnj"
  };
  
  public static String randomHtmlishString(Random random, int numElements) {
    final int end = nextInt(random, 0, numElements);
    if (end == 0) {
      // allow 0 length
      return "";
    }
    StringBuilder sb = new StringBuilder();
    for (int i = 0; i < end; i++) {
      int val = random.nextInt(25);
      switch(val) {
        case 0: sb.append("<p>"); break;
        case 1: {
          sb.append("<");
          sb.append("    ".substring(nextInt(random, 0, 4)));
          sb.append(randomSimpleString(random));
          for (int j = 0 ; j < nextInt(random, 0, 10) ; ++j) {
            sb.append(' ');
            sb.append(randomSimpleString(random));
            sb.append(" ".substring(nextInt(random, 0, 1)));
            sb.append('=');
            sb.append(" ".substring(nextInt(random, 0, 1)));
            sb.append("\"".substring(nextInt(random, 0, 1)));
            sb.append(randomSimpleString(random));
            sb.append("\"".substring(nextInt(random, 0, 1)));
          }
          sb.append("    ".substring(nextInt(random, 0, 4)));
          sb.append("/".substring(nextInt(random, 0, 1)));
          sb.append(">".substring(nextInt(random, 0, 1)));
          break;
        }
        case 2: {
          sb.append("</");
          sb.append("    ".substring(nextInt(random, 0, 4)));
          sb.append(randomSimpleString(random));
          sb.append("    ".substring(nextInt(random, 0, 4)));
          sb.append(">".substring(nextInt(random, 0, 1)));
          break;
        }
        case 3: sb.append(">"); break;
        case 4: sb.append("</p>"); break;
        case 5: sb.append("<!--"); break;
        case 6: sb.append("<!--#"); break;
        case 7: sb.append("<script><!-- f('"); break;
        case 8: sb.append("</script>"); break;
        case 9: sb.append("<?"); break;
        case 10: sb.append("?>"); break;
        case 11: sb.append("\""); break;
        case 12: sb.append("\\\""); break;
        case 13: sb.append("'"); break;
        case 14: sb.append("\\'"); break;
        case 15: sb.append("-->"); break;
        case 16: {
          sb.append("&");
          switch(nextInt(random, 0, 2)) {
            case 0: sb.append(randomSimpleString(random)); break;
            case 1: sb.append(HTML_CHAR_ENTITIES[random.nextInt(HTML_CHAR_ENTITIES.length)]); break;
          }
          sb.append(";".substring(nextInt(random, 0, 1)));
          break;
        }
        case 17: {
          sb.append("&#");
          if (0 == nextInt(random, 0, 1)) {
            sb.append(nextInt(random, 0, Integer.MAX_VALUE - 1));
            sb.append(";".substring(nextInt(random, 0, 1)));
          }
          break;
        } 
        case 18: {
          sb.append("&#x");
          if (0 == nextInt(random, 0, 1)) {
            sb.append(Integer.toString(nextInt(random, 0, Integer.MAX_VALUE - 1), 16));
            sb.append(";".substring(nextInt(random, 0, 1)));
          }
          break;
        }
          
        case 19: sb.append(";"); break;
        case 20: sb.append(nextInt(random, 0, Integer.MAX_VALUE - 1)); break;
        case 21: sb.append("\n"); break;
        case 22: sb.append("          ".substring(nextInt(random, 0, 10))); break;
        case 23: {
          sb.append("<");
          if (0 == nextInt(random, 0, 3)) {
            sb.append("          ".substring(nextInt(random, 1, 10)));
          }
          if (0 == nextInt(random, 0, 1)) {
            sb.append("/");
            if (0 == nextInt(random, 0, 3)) {
              sb.append("          ".substring(nextInt(random, 1, 10)));
            }
          }
          switch (nextInt(random, 0, 3)) {
            case 0: sb.append(randomlyRecaseCodePoints(random, "script")); break;
            case 1: sb.append(randomlyRecaseCodePoints(random, "style")); break;
            case 2: sb.append(randomlyRecaseCodePoints(random, "br")); break;
            // default: append nothing
          }
          sb.append(">".substring(nextInt(random, 0, 1)));
          break;
        }
        default: sb.append(randomSimpleString(random));
      }
    }
    return sb.toString();
  }

  /**
   * Randomly upcases, downcases, or leaves intact each code point in the given string
   */
  public static String randomlyRecaseCodePoints(Random random, String str) {
    StringBuilder builder = new StringBuilder();
    int pos = 0;
    while (pos < str.length()) {
      int codePoint = str.codePointAt(pos);
      pos += Character.charCount(codePoint);
      switch (nextInt(random, 0, 2)) {
        case 0: builder.appendCodePoint(Character.toUpperCase(codePoint)); break;
        case 1: builder.appendCodePoint(Character.toLowerCase(codePoint)); break;
        case 2: builder.appendCodePoint(codePoint); // leave intact
      }
    }
    return builder.toString();
  }

  private static final int[] blockStarts = {
    0x0000, 0x0080, 0x0100, 0x0180, 0x0250, 0x02B0, 0x0300, 0x0370, 0x0400, 
    0x0500, 0x0530, 0x0590, 0x0600, 0x0700, 0x0750, 0x0780, 0x07C0, 0x0800, 
    0x0900, 0x0980, 0x0A00, 0x0A80, 0x0B00, 0x0B80, 0x0C00, 0x0C80, 0x0D00, 
    0x0D80, 0x0E00, 0x0E80, 0x0F00, 0x1000, 0x10A0, 0x1100, 0x1200, 0x1380, 
    0x13A0, 0x1400, 0x1680, 0x16A0, 0x1700, 0x1720, 0x1740, 0x1760, 0x1780, 
    0x1800, 0x18B0, 0x1900, 0x1950, 0x1980, 0x19E0, 0x1A00, 0x1A20, 0x1B00, 
    0x1B80, 0x1C00, 0x1C50, 0x1CD0, 0x1D00, 0x1D80, 0x1DC0, 0x1E00, 0x1F00, 
    0x2000, 0x2070, 0x20A0, 0x20D0, 0x2100, 0x2150, 0x2190, 0x2200, 0x2300, 
    0x2400, 0x2440, 0x2460, 0x2500, 0x2580, 0x25A0, 0x2600, 0x2700, 0x27C0, 
    0x27F0, 0x2800, 0x2900, 0x2980, 0x2A00, 0x2B00, 0x2C00, 0x2C60, 0x2C80, 
    0x2D00, 0x2D30, 0x2D80, 0x2DE0, 0x2E00, 0x2E80, 0x2F00, 0x2FF0, 0x3000, 
    0x3040, 0x30A0, 0x3100, 0x3130, 0x3190, 0x31A0, 0x31C0, 0x31F0, 0x3200, 
    0x3300, 0x3400, 0x4DC0, 0x4E00, 0xA000, 0xA490, 0xA4D0, 0xA500, 0xA640, 
    0xA6A0, 0xA700, 0xA720, 0xA800, 0xA830, 0xA840, 0xA880, 0xA8E0, 0xA900, 
    0xA930, 0xA960, 0xA980, 0xAA00, 0xAA60, 0xAA80, 0xABC0, 0xAC00, 0xD7B0, 
    0xE000, 0xF900, 0xFB00, 0xFB50, 0xFE00, 0xFE10, 
    0xFE20, 0xFE30, 0xFE50, 0xFE70, 0xFF00, 0xFFF0, 
    0x10000, 0x10080, 0x10100, 0x10140, 0x10190, 0x101D0, 0x10280, 0x102A0, 
    0x10300, 0x10330, 0x10380, 0x103A0, 0x10400, 0x10450, 0x10480, 0x10800, 
    0x10840, 0x10900, 0x10920, 0x10A00, 0x10A60, 0x10B00, 0x10B40, 0x10B60, 
    0x10C00, 0x10E60, 0x11080, 0x12000, 0x12400, 0x13000, 0x1D000, 0x1D100, 
    0x1D200, 0x1D300, 0x1D360, 0x1D400, 0x1F000, 0x1F030, 0x1F100, 0x1F200, 
    0x20000, 0x2A700, 0x2F800, 0xE0000, 0xE0100, 0xF0000, 0x100000
  };
  
  private static final int[] blockEnds = {
    0x007F, 0x00FF, 0x017F, 0x024F, 0x02AF, 0x02FF, 0x036F, 0x03FF, 0x04FF, 
    0x052F, 0x058F, 0x05FF, 0x06FF, 0x074F, 0x077F, 0x07BF, 0x07FF, 0x083F, 
    0x097F, 0x09FF, 0x0A7F, 0x0AFF, 0x0B7F, 0x0BFF, 0x0C7F, 0x0CFF, 0x0D7F, 
    0x0DFF, 0x0E7F, 0x0EFF, 0x0FFF, 0x109F, 0x10FF, 0x11FF, 0x137F, 0x139F, 
    0x13FF, 0x167F, 0x169F, 0x16FF, 0x171F, 0x173F, 0x175F, 0x177F, 0x17FF, 
    0x18AF, 0x18FF, 0x194F, 0x197F, 0x19DF, 0x19FF, 0x1A1F, 0x1AAF, 0x1B7F, 
    0x1BBF, 0x1C4F, 0x1C7F, 0x1CFF, 0x1D7F, 0x1DBF, 0x1DFF, 0x1EFF, 0x1FFF, 
    0x206F, 0x209F, 0x20CF, 0x20FF, 0x214F, 0x218F, 0x21FF, 0x22FF, 0x23FF, 
    0x243F, 0x245F, 0x24FF, 0x257F, 0x259F, 0x25FF, 0x26FF, 0x27BF, 0x27EF, 
    0x27FF, 0x28FF, 0x297F, 0x29FF, 0x2AFF, 0x2BFF, 0x2C5F, 0x2C7F, 0x2CFF, 
    0x2D2F, 0x2D7F, 0x2DDF, 0x2DFF, 0x2E7F, 0x2EFF, 0x2FDF, 0x2FFF, 0x303F, 
    0x309F, 0x30FF, 0x312F, 0x318F, 0x319F, 0x31BF, 0x31EF, 0x31FF, 0x32FF, 
    0x33FF, 0x4DBF, 0x4DFF, 0x9FFF, 0xA48F, 0xA4CF, 0xA4FF, 0xA63F, 0xA69F, 
    0xA6FF, 0xA71F, 0xA7FF, 0xA82F, 0xA83F, 0xA87F, 0xA8DF, 0xA8FF, 0xA92F, 
    0xA95F, 0xA97F, 0xA9DF, 0xAA5F, 0xAA7F, 0xAADF, 0xABFF, 0xD7AF, 0xD7FF, 
    0xF8FF, 0xFAFF, 0xFB4F, 0xFDFF, 0xFE0F, 0xFE1F, 
    0xFE2F, 0xFE4F, 0xFE6F, 0xFEFF, 0xFFEF, 0xFFFF, 
    0x1007F, 0x100FF, 0x1013F, 0x1018F, 0x101CF, 0x101FF, 0x1029F, 0x102DF, 
    0x1032F, 0x1034F, 0x1039F, 0x103DF, 0x1044F, 0x1047F, 0x104AF, 0x1083F, 
    0x1085F, 0x1091F, 0x1093F, 0x10A5F, 0x10A7F, 0x10B3F, 0x10B5F, 0x10B7F, 
    0x10C4F, 0x10E7F, 0x110CF, 0x123FF, 0x1247F, 0x1342F, 0x1D0FF, 0x1D1FF, 
    0x1D24F, 0x1D35F, 0x1D37F, 0x1D7FF, 0x1F02F, 0x1F09F, 0x1F1FF, 0x1F2FF, 
    0x2A6DF, 0x2B73F, 0x2FA1F, 0xE007F, 0xE01EF, 0xFFFFF, 0x10FFFF
  };
  
  /** Returns random string of length between 0-20 codepoints, all codepoints within the same unicode block. */
  public static String randomRealisticUnicodeString(Random r) {
    return randomRealisticUnicodeString(r, 20);
  }
  
  /** Returns random string of length up to maxLength codepoints , all codepoints within the same unicode block. */
  public static String randomRealisticUnicodeString(Random r, int maxLength) {
    return randomRealisticUnicodeString(r, 0, maxLength);
  }

  /** Returns random string of length between min and max codepoints, all codepoints within the same unicode block. */
  public static String randomRealisticUnicodeString(Random r, int minLength, int maxLength) {
    final int end = nextInt(r, minLength, maxLength);
    final int block = r.nextInt(blockStarts.length);
    StringBuilder sb = new StringBuilder();
    for (int i = 0; i < end; i++)
      sb.appendCodePoint(nextInt(r, blockStarts[block], blockEnds[block]));
    return sb.toString();
  }
  
  /** Returns random string, with a given UTF-8 byte length*/
  public static String randomFixedByteLengthUnicodeString(Random r, int length) {
    
    final char[] buffer = new char[length*3];
    int bytes = length;
    int i = 0;
    for (; i < buffer.length && bytes != 0; i++) {
      int t;
      if (bytes >= 4) {
        t = r.nextInt(5);
      } else if (bytes >= 3) {
        t = r.nextInt(4);
      } else if (bytes >= 2) {
        t = r.nextInt(2);
      } else {
        t = 0;
      }
      if (t == 0) {
        buffer[i] = (char) r.nextInt(0x80);
        bytes--;
      } else if (1 == t) {
        buffer[i] = (char) nextInt(r, 0x80, 0x7ff);
        bytes -= 2;
      } else if (2 == t) {
        buffer[i] = (char) nextInt(r, 0x800, 0xd7ff);
        bytes -= 3;
      } else if (3 == t) {
        buffer[i] = (char) nextInt(r, 0xe000, 0xffff);
        bytes -= 3;
      } else if (4 == t) {
        // Make a surrogate pair
        // High surrogate
        buffer[i++] = (char) nextInt(r, 0xd800, 0xdbff);
        // Low surrogate
        buffer[i] = (char) nextInt(r, 0xdc00, 0xdfff);
        bytes -= 4;
      }

    }
    return new String(buffer, 0, i);
  }

  
  /** Return a Codec that can read any of the
   *  default codecs and formats, but always writes in the specified
   *  format. */
  public static Codec alwaysPostingsFormat(final PostingsFormat format) {
    // TODO: we really need for postings impls etc to announce themselves
    // (and maybe their params, too) to infostream on flush and merge.
    // otherwise in a real debugging situation we won't know whats going on!
    if (LuceneTestCase.VERBOSE) {
      System.out.println("forcing postings format to:" + format);
    }
    return new Lucene40Codec() {
      @Override
      public PostingsFormat getPostingsFormatForField(String field) {
        return format;
      }
    };
  }

  // TODO: generalize all 'test-checks-for-crazy-codecs' to
  // annotations (LUCENE-3489)
  public static String getPostingsFormat(String field) {
    PostingsFormat p = Codec.getDefault().postingsFormat();
    if (p instanceof PerFieldPostingsFormat) {
      return ((PerFieldPostingsFormat)p).getPostingsFormatForField(field).getName();
    } else {
      return p.getName();
    }
  }

  public static boolean anyFilesExceptWriteLock(Directory dir) throws IOException {
    String[] files = dir.listAll();
    if (files.length > 1 || (files.length == 1 && !files[0].equals("write.lock"))) {
      return true;
    } else {
      return false;
    }
  }

  /** just tries to configure things to keep the open file
   * count lowish */
  public static void reduceOpenFiles(IndexWriter w) {
    // keep number of open files lowish
    MergePolicy mp = w.getConfig().getMergePolicy();
    if (mp instanceof LogMergePolicy) {
      LogMergePolicy lmp = (LogMergePolicy) mp;
      lmp.setMergeFactor(Math.min(5, lmp.getMergeFactor()));
    } else if (mp instanceof TieredMergePolicy) {
      TieredMergePolicy tmp = (TieredMergePolicy) mp;
      tmp.setMaxMergeAtOnce(Math.min(5, tmp.getMaxMergeAtOnce()));
      tmp.setSegmentsPerTier(Math.min(5, tmp.getSegmentsPerTier()));
    }
    MergeScheduler ms = w.getConfig().getMergeScheduler();
    if (ms instanceof ConcurrentMergeScheduler) {
      ((ConcurrentMergeScheduler) ms).setMaxThreadCount(2);
      ((ConcurrentMergeScheduler) ms).setMaxMergeCount(3);
    }
  }

  /** Checks some basic behaviour of an AttributeImpl
   * @param reflectedValues contains a map with "AttributeClass#key" as values
   */
  public static <T> void assertAttributeReflection(final AttributeImpl att, Map<String,T> reflectedValues) {
    final Map<String,Object> map = new HashMap<String,Object>();
    att.reflectWith(new AttributeReflector() {
      public void reflect(Class<? extends Attribute> attClass, String key, Object value) {
        map.put(attClass.getName() + '#' + key, value);
      }
    });
    Assert.assertEquals("Reflection does not produce same map", reflectedValues, map);
  }

  public static void keepFullyDeletedSegments(IndexWriter w) {
    try {
      // Carefully invoke what is a package-private (test
      // only, internal) method on IndexWriter:
      Method m = IndexWriter.class.getDeclaredMethod("keepFullyDeletedSegments");
      m.setAccessible(true);
      m.invoke(w);
    } catch (Exception e) {
      // Should not happen?
      throw new RuntimeException(e);
    }
  }
  
  /** 
   * insecure, fast version of File.createTempFile
   * uses Random instead of SecureRandom.
   */
  public static File createTempFile(String prefix, String suffix, File directory)
      throws IOException {
    // Force a prefix null check first
    if (prefix.length() < 3) {
      throw new IllegalArgumentException("prefix must be 3");
    }
    String newSuffix = suffix == null ? ".tmp" : suffix;
    File result;
    do {
      result = genTempFile(prefix, newSuffix, directory);
    } while (!result.createNewFile());
    return result;
  }

  /* Temp file counter */
  private static int counter = 0;

  /* identify for differnt VM processes */
  private static int counterBase = 0;

  private static class TempFileLocker {};
  private static TempFileLocker tempFileLocker = new TempFileLocker();

  private static File genTempFile(String prefix, String suffix, File directory) {
    int identify = 0;

    synchronized (tempFileLocker) {
      if (counter == 0) {
        int newInt = new Random().nextInt();
        counter = ((newInt / 65535) & 0xFFFF) + 0x2710;
        counterBase = counter;
      }
      identify = counter++;
    }

    StringBuilder newName = new StringBuilder();
    newName.append(prefix);
    newName.append(counterBase);
    newName.append(identify);
    newName.append(suffix);
    return new File(directory, newName.toString());
  }

  public static void assertEquals(TopDocs expected, TopDocs actual) {
    Assert.assertEquals("wrong total hits", expected.totalHits, actual.totalHits);
    Assert.assertEquals("wrong maxScore", expected.getMaxScore(), actual.getMaxScore(), 0.0);
    Assert.assertEquals("wrong hit count", expected.scoreDocs.length, actual.scoreDocs.length);
    for(int hitIDX=0;hitIDX<expected.scoreDocs.length;hitIDX++) {
      final ScoreDoc expectedSD = expected.scoreDocs[hitIDX];
      final ScoreDoc actualSD = actual.scoreDocs[hitIDX];
      Assert.assertEquals("wrong hit docID", expectedSD.doc, actualSD.doc);
      Assert.assertEquals("wrong hit score", expectedSD.score, actualSD.score, 0.0);
      if (expectedSD instanceof FieldDoc) {
        Assert.assertTrue(actualSD instanceof FieldDoc);
        Assert.assertArrayEquals("wrong sort field values",
                            ((FieldDoc) expectedSD).fields,
                            ((FieldDoc) actualSD).fields);
      } else {
        Assert.assertFalse(actualSD instanceof FieldDoc);
      }
    }
  }

  // NOTE: this is likely buggy, and cannot clone fields
  // with tokenStreamValues, etc.  Use at your own risk!!

  // TODO: is there a pre-existing way to do this!!!
  public static Document cloneDocument(Document doc1) {
    final Document doc2 = new Document();
    for(IndexableField f : doc1) {
      final Field field1 = (Field) f;
      final Field field2;
      final DocValues.Type dvType = field1.fieldType().docValueType();
      if (dvType != null) {
        switch(dvType) {
        case VAR_INTS:
          field2 = new PackedLongDocValuesField(field1.name(), field1.numericValue().longValue());
          break;
        case FIXED_INTS_8:
          field2 = new ByteDocValuesField(field1.name(), field1.numericValue().byteValue());
          break;
        case FIXED_INTS_16:
          field2 = new ShortDocValuesField(field1.name(), field1.numericValue().shortValue());
          break;
        case FIXED_INTS_32:
          field2 = new IntDocValuesField(field1.name(), field1.numericValue().intValue());
          break;
        case FIXED_INTS_64:
          field2 = new LongDocValuesField(field1.name(), field1.numericValue().longValue());
          break;
        case FLOAT_32:
          field2 = new FloatDocValuesField(field1.name(), field1.numericValue().floatValue());
          break;
        case FLOAT_64:
          field2 = new DoubleDocValuesField(field1.name(), field1.numericValue().doubleValue());
          break;
        case BYTES_FIXED_STRAIGHT:
          field2 = new StraightBytesDocValuesField(field1.name(), field1.binaryValue(), true);
          break;
        case BYTES_VAR_STRAIGHT:
          field2 = new StraightBytesDocValuesField(field1.name(), field1.binaryValue(), false);
          break;
        case BYTES_FIXED_DEREF:
          field2 = new DerefBytesDocValuesField(field1.name(), field1.binaryValue(), true);
          break;
        case BYTES_VAR_DEREF:
          field2 = new DerefBytesDocValuesField(field1.name(), field1.binaryValue(), false);
          break;
        case BYTES_FIXED_SORTED:
          field2 = new SortedBytesDocValuesField(field1.name(), field1.binaryValue(), true);
          break;
        case BYTES_VAR_SORTED:
          field2 = new SortedBytesDocValuesField(field1.name(), field1.binaryValue(), false);
          break;
        default:
          throw new IllegalStateException("unknown Type: " + dvType);
        }
      } else {
        field2 = new Field(field1.name(), field1.stringValue(), field1.fieldType());
      }
      doc2.add(field2);
    }

    return doc2;
  }

  // Returns a DocsEnum, but randomly sometimes uses a
  // DocsAndFreqsEnum, DocsAndPositionsEnum.  Returns null
  // if field/term doesn't exist:
  public static DocsEnum docs(Random random, IndexReader r, String field, BytesRef term, Bits liveDocs, DocsEnum reuse, boolean needsFreqs) throws IOException {
    final Terms terms = MultiFields.getTerms(r, field);
    if (terms == null) {
      return null;
    }
    final TermsEnum termsEnum = terms.iterator(null);
    if (!termsEnum.seekExact(term, random.nextBoolean())) {
      return null;
    }
    if (random.nextBoolean()) {
      if (random.nextBoolean()) {
        // TODO: cast re-use to D&PE if we can...?
        DocsAndPositionsEnum docsAndPositions = termsEnum.docsAndPositions(liveDocs, null, true);
        if (docsAndPositions == null) {
          docsAndPositions = termsEnum.docsAndPositions(liveDocs, null, false);
        }
        if (docsAndPositions != null) {
          return docsAndPositions;
        }
      }
      final DocsEnum docsAndFreqs = termsEnum.docs(liveDocs, reuse, true);
      if (docsAndFreqs != null) {
        return docsAndFreqs;
      }
    }
    return termsEnum.docs(liveDocs, reuse, needsFreqs);
  }

  // Returns a DocsEnum from a positioned TermsEnum, but
  // randomly sometimes uses a DocsAndFreqsEnum, DocsAndPositionsEnum.
  public static DocsEnum docs(Random random, TermsEnum termsEnum, Bits liveDocs, DocsEnum reuse, boolean needsFreqs) throws IOException {
    if (random.nextBoolean()) {
      if (random.nextBoolean()) {
        // TODO: cast re-use to D&PE if we can...?
        DocsAndPositionsEnum docsAndPositions = termsEnum.docsAndPositions(liveDocs, null, true);
        if (docsAndPositions == null) {
          docsAndPositions = termsEnum.docsAndPositions(liveDocs, null, false);
        }
        if (docsAndPositions != null) {
          return docsAndPositions;
        }
      }
      final DocsEnum docsAndFreqs = termsEnum.docs(liveDocs, null, true);
      if (docsAndFreqs != null) {
        return docsAndFreqs;
      }
    }
    return termsEnum.docs(liveDocs, null, needsFreqs);
  }
  
  public static CharSequence stringToCharSequence(String string, Random random) {
    return bytesToCharSequence(new BytesRef(string), random);
  }
  
  public static CharSequence bytesToCharSequence(BytesRef ref, Random random) {
    switch(random.nextInt(5)) {
    case 4:
      CharsRef chars = new CharsRef(ref.length);
      UnicodeUtil.UTF8toUTF16(ref.bytes, ref.offset, ref.length, chars);
      return chars;
    case 3:
      return CharBuffer.wrap(ref.utf8ToString());
    default:
      return ref.utf8ToString();
    }
  }

  /**
   * Shutdown {@link ExecutorService} and wait for its.
   */
  public static void shutdownExecutorService(ExecutorService ex) {
    if (ex != null) {
      try {
        ex.shutdown();
        ex.awaitTermination(1, TimeUnit.SECONDS);
      } catch (InterruptedException e) {
        // Just report it on the syserr.
        System.err.println("Could not properly shutdown executor service.");
        e.printStackTrace(System.err);
      }
    }
  }

<<<<<<< HEAD
  /**
   * Returns a valid (compiling) Pattern instance with random stuff inside. Be careful
   * when applying random patterns to longer strings as certain types of patterns
   * may explode into exponential times in backtracking implementations (such as Java's).
   */
  public static Pattern randomPattern(Random random) {
    final String nonBmpString = "AB\uD840\uDC00C";
    while (true) {
      try {
        Pattern p = Pattern.compile(_TestUtil.randomRegexpishString(random));
        // Make sure the result of applying the pattern to a string with extended
        // unicode characters is a valid utf16 string. See LUCENE-4078 for discussion.
        if (UnicodeUtil.validUTF16String(p.matcher(nonBmpString).replaceAll("_")))
          return p;
      } catch (PatternSyntaxException ignored) {
        // Loop trying until we hit something that compiles.
=======
  public static FieldInfos getFieldInfos(SegmentInfo info) throws IOException {
    Directory cfsDir = null;
    try {
      if (info.getUseCompoundFile()) {
        cfsDir = new CompoundFileDirectory(info.dir,
                                           IndexFileNames.segmentFileName(info.name, "", IndexFileNames.COMPOUND_FILE_EXTENSION),
                                           IOContext.READONCE,
                                           false);
      } else {
        cfsDir = info.dir;
      }
      return info.getCodec().fieldInfosFormat().getFieldInfosReader().read(cfsDir,
                                                                           info.name,
                                                                           IOContext.READONCE);
    } finally {
      if (info.getUseCompoundFile() && cfsDir != null) {
        cfsDir.close();
>>>>>>> 821a69ae
      }
    }
  }
}<|MERGE_RESOLUTION|>--- conflicted
+++ resolved
@@ -900,7 +900,27 @@
     }
   }
 
-<<<<<<< HEAD
+  public static FieldInfos getFieldInfos(SegmentInfo info) throws IOException {
+    Directory cfsDir = null;
+    try {
+      if (info.getUseCompoundFile()) {
+        cfsDir = new CompoundFileDirectory(info.dir,
+                                           IndexFileNames.segmentFileName(info.name, "", IndexFileNames.COMPOUND_FILE_EXTENSION),
+                                           IOContext.READONCE,
+                                           false);
+      } else {
+        cfsDir = info.dir;
+      }
+      return info.getCodec().fieldInfosFormat().getFieldInfosReader().read(cfsDir,
+                                                                           info.name,
+                                                                           IOContext.READONCE);
+    } finally {
+      if (info.getUseCompoundFile() && cfsDir != null) {
+        cfsDir.close();
+      }
+    }
+  }
+
   /**
    * Returns a valid (compiling) Pattern instance with random stuff inside. Be careful
    * when applying random patterns to longer strings as certain types of patterns
@@ -917,25 +937,6 @@
           return p;
       } catch (PatternSyntaxException ignored) {
         // Loop trying until we hit something that compiles.
-=======
-  public static FieldInfos getFieldInfos(SegmentInfo info) throws IOException {
-    Directory cfsDir = null;
-    try {
-      if (info.getUseCompoundFile()) {
-        cfsDir = new CompoundFileDirectory(info.dir,
-                                           IndexFileNames.segmentFileName(info.name, "", IndexFileNames.COMPOUND_FILE_EXTENSION),
-                                           IOContext.READONCE,
-                                           false);
-      } else {
-        cfsDir = info.dir;
-      }
-      return info.getCodec().fieldInfosFormat().getFieldInfosReader().read(cfsDir,
-                                                                           info.name,
-                                                                           IOContext.READONCE);
-    } finally {
-      if (info.getUseCompoundFile() && cfsDir != null) {
-        cfsDir.close();
->>>>>>> 821a69ae
       }
     }
   }
