--- conflicted
+++ resolved
@@ -836,12 +836,7 @@
       }
     }
   }
-<<<<<<< HEAD
-
-  // LUCENE-1214
-=======
-  
->>>>>>> 70b688ba
+
   public void testExceptionsDuringCommit() throws Throwable {
     FailOnlyInCommit[] failures = new FailOnlyInCommit[] {
         // LUCENE-1214
