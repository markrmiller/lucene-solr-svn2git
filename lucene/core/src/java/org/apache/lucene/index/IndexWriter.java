--- conflicted
+++ resolved
@@ -2215,10 +2215,6 @@
         final Set<String> dsFilesCopied = new HashSet<String>();
         final Map<String, String> dsNames = new HashMap<String, String>();
         final Set<String> copiedFiles = new HashSet<String>();
-<<<<<<< HEAD
-=======
-
->>>>>>> dcc44868
         for (SegmentInfo info : sis) {
           assert !infos.contains(info): "dup info dir=" + info.dir + " name=" + info.name;
 
@@ -2231,13 +2227,7 @@
 
           IOContext context = new IOContext(new MergeInfo(info.docCount, info.sizeInBytes(), true, -1));
           
-<<<<<<< HEAD
           infos.add(copySegmentAsIs(info, newSegName, dsNames, dsFilesCopied, context, copiedFiles));
-=======
-          copySegmentAsIs(info, newSegName, dsNames, dsFilesCopied, context, copiedFiles);
-
-          infos.add(info);
->>>>>>> dcc44868
         }
       }
 
@@ -2354,15 +2344,9 @@
   }
 
   /** Copies the segment files as-is into the IndexWriter's directory. */
-<<<<<<< HEAD
   private SegmentInfo copySegmentAsIs(SegmentInfo info, String segName,
                                       Map<String, String> dsNames, Set<String> dsFilesCopied, IOContext context,
                                       Set<String> copiedFiles)
-=======
-  private void copySegmentAsIs(SegmentInfo info, String segName,
-                               Map<String, String> dsNames, Set<String> dsFilesCopied, IOContext context,
-                               Set<String> copiedFiles)
->>>>>>> dcc44868
       throws IOException {
     // Determine if the doc store of this segment needs to be copied. It's
     // only relevant for segments that share doc store with others,
@@ -2379,7 +2363,6 @@
     }
     
     Set<String> codecDocStoreFiles = new HashSet<String>();
-<<<<<<< HEAD
     final boolean hasSharedDocStore = info.getDocStoreOffset() != -1;
     final String segmentInfoFileName3X = IndexFileNames.segmentFileName(info.name,
                                                                         "",
@@ -2413,15 +2396,6 @@
     final Set<String> siFileNames = dirWrapper.getCreatedFiles();
     
     // Copy the segment's files
-=======
-    if (info.getDocStoreOffset() != -1) {
-      // only violate the codec this way if its preflex
-      info.getCodec().storedFieldsFormat().files(info, codecDocStoreFiles);
-      info.getCodec().termVectorsFormat().files(info, codecDocStoreFiles);
-    }
-
-    // Copy the segment files
->>>>>>> dcc44868
     for (String file: info.files()) {
 
       final String newFileName;
